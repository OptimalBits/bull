--- conflicted
+++ resolved
@@ -62,16 +62,11 @@
     "sinon": "^7.5.0"
   },
   "scripts": {
-<<<<<<< HEAD
     "clean:scripts": "rimraf rawScripts lib/scripts",
-    "generate:raw:scripts": "node generateRawScripts.js",
-    "transform:commands": "node ./commandTransform.js ./rawScripts ./lib/scripts",
-    "pretest": "npm-run-all clean:scripts generate:raw:scripts transform:commands lint",
-=======
     "dc:up": "docker-compose -f docker-compose.yml up -d",
     "dc:down": "docker-compose -f docker-compose.yml down",
-    "pretest": "npm run lint",
->>>>>>> afcf11c0
+    "generate:raw:scripts": "node generateRawScripts.js",
+    "pretest": "npm-run-all clean:scripts generate:raw:scripts transform:commands lint",
     "lint": "eslint lib test *.js",
     "test": "NODE_ENV=test nyc mocha -- 'test/test_*' --recursive --exit",
     "test:nolint": "NODE_ENV=test mocha 'test/test_*' --recursive --exit",
@@ -79,7 +74,8 @@
     "postpublish": "git push && git push --tags",
     "prettier": "prettier --config package.json --write '**/*.js'",
     "precommit": "lint-staged",
-    "build": "tsc"
+    "build": "tsc",
+    "transform:commands": "node ./commandTransform.js ./rawScripts ./lib/scripts"
   },
   "lint-staged": {
     "*.{js,json}": [
