--- conflicted
+++ resolved
@@ -3,11 +3,7 @@
   "version": "3.16.0",
   "description": "Job manager",
   "engines": {
-<<<<<<< HEAD
-    "node": ">=8.3"
-=======
     "node": ">=10"
->>>>>>> 923ef0c1
   },
   "main": "./index.js",
   "repository": {
