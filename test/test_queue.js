/*eslint-env node */
'use strict';

var Queue = require('../');
var Job = require('../lib/job');
var expect = require('chai').expect;
var Promise = require('bluebird');
var redis = require('ioredis');
var sinon = require('sinon');
var _ = require('lodash');
var uuid = require('uuid');
var utils = require('./utils');

Promise.config({
  // Enable warnings.
  // warnings: true,
  // Enable long stack traces.
  longStackTraces: process.NODE_ENV !== 'production',
  // Enable cancellation.
  cancellation: true
});

describe('Queue', function () {
  var sandbox = sinon.sandbox.create();

  beforeEach(function () {
    var client = new redis();
    return client.flushdb();
  });

  afterEach(function () {
    sandbox.restore();
  });

  describe('.close', function () {
    var testQueue;
    beforeEach(function () {
      return utils.newQueue('test').then(function (queue) {
        testQueue = queue;
      });
    });

    it('should call end on the client', function (done) {
      testQueue.client.once('end', function () {
        done();
      });
      testQueue.close();
    });

    it('should call end on the event subscriber client', function (done) {
      testQueue.eclient.once('end', function () {
        done();
      });
      testQueue.close();
    });

    it('should resolve the promise when each client has disconnected', function () {
<<<<<<< HEAD
      function checkStatus(status){
        return 'ready' || 'connecting';
      }
      expect(testQueue.client.status).to.satisfy(checkStatus);
      expect(testQueue.eclient.status).to.satisfy(checkStatus);
=======
      expect(testQueue.client.status).to.be('connecting');
      expect(testQueue.eclient.status).to.be('connecting');
>>>>>>> 9c734af8

      return testQueue.close().then(function () {
        expect(testQueue.client.status).to.be.eql('end');
        expect(testQueue.eclient.status).to.be.eql('end');
      });
    });

    it('should return a promise', function () {
      var closePromise = testQueue.close().then(function () {
        expect(closePromise).to.be.instanceof(Promise);
      });
      return closePromise;
    });

    it('should close if the job expires after the lockRenewTime', function (done) {
      this.timeout(testQueue.settings.stalledInterval * 2, {
        settings: {
          lockDuration: 15,
          lockRenewTime: 5
        }
      });

      testQueue.process(function () {
        return Promise.delay(100);
      });

      testQueue.on('completed', function () {
        testQueue.close().then(done);
      });
      testQueue.add({ foo: 'bar' });
    });

    describe('should be callable from within', function () {
      it('a job handler that takes a callback', function (done) {
        this.timeout(12000); // Close can be a slow operation

        testQueue.process(function (job, jobDone) {
          expect(job.data.foo).to.be.eql('bar');
          jobDone();
          testQueue.close().then(done);
        });

        testQueue.add({ foo: 'bar' }).then(function (job) {
          expect(job.id).to.be.ok;
          expect(job.data.foo).to.be.eql('bar');
        });
      });

      it('a job handler that returns a promise', function (done) {
        testQueue.process(function (job) {
          expect(job.data.foo).to.be.eql('bar');
          return Promise.resolve();
        });

        testQueue.on('completed', function () {
          testQueue.close().then(done);
        });

        testQueue.add({ foo: 'bar' }).then(function (job) {
          expect(job.id).to.be.ok;
          expect(job.data.foo).to.be.eql('bar');
        });
      });
    });
  });

  describe('instantiation', function () {
    it('should create a queue with standard redis opts', function (done) {
      var queue = new Queue('standard');

      expect(queue.client.options.host).to.be.eql('127.0.0.1');
      expect(queue.eclient.options.host).to.be.eql('127.0.0.1');

      expect(queue.client.options.port).to.be.eql(6379);
      expect(queue.eclient.options.port).to.be.eql(6379);

      expect(queue.client.options.db).to.be.eql(0);
      expect(queue.eclient.options.db).to.be.eql(0);

      queue.close().then(done, done);
    });

    it('should create a queue with a redis connection string', function () {
      var queue = new Queue('connstring', 'redis://123.4.5.67:1234');

      expect(queue.client.options.host).to.be.eql('123.4.5.67');
      expect(queue.eclient.options.host).to.be.eql('123.4.5.67');

      expect(queue.client.options.port).to.be.eql(1234);
      expect(queue.eclient.options.port).to.be.eql(1234);

      expect(queue.client.options.db).to.be.eql(0);
      expect(queue.eclient.options.db).to.be.eql(0);

      queue.close().catch(function(err){
        // Swallow error.
      });
    });

    it('should create a queue with only a hostname', function () {
      var queue = new Queue('connstring', 'redis://127.2.3.4');

      expect(queue.client.options.host).to.be.eql('127.2.3.4');
      expect(queue.eclient.options.host).to.be.eql('127.2.3.4');

      expect(queue.client.options.port).to.be.eql(6379);
      expect(queue.eclient.options.port).to.be.eql(6379);

      expect(queue.client.condition.select).to.be.eql(0);
      expect(queue.eclient.condition.select).to.be.eql(0);

      queue.close().catch(function(err){
        // Swallow error.
      });
    });

    it('should create a queue with connection string and password', function () {
      var queue = new Queue('connstring', 'redis://:123@127.2.3.4:6379');

      expect(queue.client.options.host).to.be.eql('127.2.3.4');
      expect(queue.eclient.options.host).to.be.eql('127.2.3.4');

      expect(queue.client.options.port).to.be.eql(6379);
      expect(queue.eclient.options.port).to.be.eql(6379);

      expect(queue.client.condition.select).to.be.eql(0);
      expect(queue.eclient.condition.select).to.be.eql(0);

      expect(queue.client.options.password).to.be.eql('123');
      expect(queue.eclient.options.password).to.be.eql('123');

      queue.close().catch(function(err){
        // Swallow error.
      });
    });

    it('creates a queue using the supplied redis DB', function (done) {
      var queue = new Queue('custom', { redis: { DB: 1 } });

      expect(queue.client.options.host).to.be.eql('127.0.0.1');
      expect(queue.eclient.options.host).to.be.eql('127.0.0.1');

      expect(queue.client.options.port).to.be.eql(6379);
      expect(queue.eclient.options.port).to.be.eql(6379);

      expect(queue.client.options.db).to.be.eql(1);
      expect(queue.eclient.options.db).to.be.eql(1);

      queue.close().then(done, done);
    });

    it('creates a queue using the supplied redis host', function (done) {
      var queue = new Queue('custom', { redis: { host: 'localhost' } });

      expect(queue.client.options.host).to.be.eql('localhost');
      expect(queue.eclient.options.host).to.be.eql('localhost');

      expect(queue.client.options.db).to.be.eql(0);
      expect(queue.eclient.options.db).to.be.eql(0);

      queue.close().then(done, done);
    });

    it('creates a queue with dots in its name', function () {
      var queue = new Queue('using. dots. in.name.');

      return queue.add({ foo: 'bar' }).then(function (job) {
        expect(job.id).to.be.ok;
        expect(job.data.foo).to.be.eql('bar');
      }).then(function () {
        queue.process(function (job, jobDone) {
          expect(job.data.foo).to.be.equal('bar');
          jobDone();
        });
      }).then(function () {
        return queue.close();
      });
    });

    it('creates a queue accepting port as a string', function () {
      var queue = new Queue('foobar', '6379', 'localhost');

      return queue.add({ foo: 'bar' }).then(function (job) {
        expect(job.id).to.be.ok;
        expect(job.data.foo).to.be.eql('bar');
      }).then(function () {
        queue.process(function (job, jobDone) {
          expect(job.data.foo).to.be.equal('bar');
          jobDone();
        });
      }).then(function () {
        return queue.close();
      });
    });

    it('should create a queue with a prefix option', function () {
      var queue = new Queue('q', 'redis://127.0.0.1', { keyPrefix: 'myQ' });

      return queue.add({ foo: 'bar' }).then(function (job) {
        expect(job.id).to.be.ok;
        expect(job.data.foo).to.be.eql('bar');
        var client = new redis();
        return client.hgetall('myQ:q:' + job.id).then(function(result){
          expect(result).to.not.be.null;
        });
      }).then(function () {
        return queue.close();
      });
    });

    it('should allow reuse redis connections', function(done){
      var client, subscriber;
      client = new redis();
      subscriber = new redis();

      var opts = {
        createClient: function(type, opts){
          switch(type){
            case 'client':
              return client;
            case 'subscriber':
              return subscriber;
            default:
              return new redis(opts);
          }
        }
      };
      var queueFoo = new Queue('foobar', opts);
      var queueQux = new Queue('quxbaz', opts);

      expect(queueFoo.client).to.be.equal(client);
      expect(queueFoo.eclient).to.be.equal(subscriber);

      expect(queueQux.client).to.be.equal(client);
      expect(queueQux.eclient).to.be.equal(subscriber);

      queueFoo.add({ foo: 'bar' }).then(function (job) {
        expect(job.id).to.be.ok;
        expect(job.data.foo).to.be.eql('bar');
      }).then(function(){
        return queueQux.add({ qux: 'baz' }).then(function(job){
          expect(job.id).to.be.ok;
          expect(job.data.qux).to.be.eql('baz');
          var completed = 0;

          queueFoo.process(function(job, jobDone){
            jobDone();
          });

          queueQux.process(function(job, jobDone){
            jobDone();
          });

          queueFoo.on('completed', function(){
            completed++;
            if(completed == 2){
              done();
            }
          });

          queueQux.on('completed', function(){
            completed++;
            if(completed == 2){
              done();
            }
          });
        });
      }, done);
    });
  });

  describe(' a worker', function () {
    var queue;

    beforeEach(function () {
      var client = new redis();
      return client.flushdb().then(function () {
        return utils.newQueue();
      }).then(function (_queue) {
        queue = _queue;
      });
    });

    afterEach(function () {
      this.timeout(queue.settings.stalledInterval * (1 + queue.settings.maxStalledCount));
      return utils.cleanupQueues();
    });

    it('should process a job', function (done) {
      queue.process(function (job, jobDone) {
        expect(job.data.foo).to.be.equal('bar');
        jobDone();
        done();
      }).catch(done);

      queue.add({ foo: 'bar' }).then(function (job) {
        expect(job.id).to.be.ok;
        expect(job.data.foo).to.be.eql('bar');
      }, done);
    });

    it('should remove job after completed if removeOnComplete', function (done) {
      queue.process(function (job, jobDone) {
        expect(job.data.foo).to.be.equal('bar');
        jobDone();
      }).catch(done);

      queue.add({ foo: 'bar' }, {removeOnComplete: true}).then(function (job) {
        expect(job.id).to.be.ok;
        expect(job.data.foo).to.be.eql('bar');
      }, done);

      queue.on('completed', function(job){
        queue.getJob(job.id).then(function(job){
          expect(job).to.be.equal(null);
        }).then(function(){
          queue.getJobCounts().then(function(counts){
            expect(counts.completed).to.be.equal(0);
            done();
          });
        });
      });
    });

    it('should remove job after failed if removeOnFail', function (done) {
      queue.process(function (job) {
        expect(job.data.foo).to.be.equal('bar');
        throw Error('error');
      }).catch(done);

      queue.add({ foo: 'bar' }, {removeOnFail: true}).then(function (job) {
        expect(job.id).to.be.ok;
        expect(job.data.foo).to.be.eql('bar');
      }, done);

      queue.on('failed', function(jobId){
        queue.getJob(jobId).then(function(job){
          expect(job).to.be.equal(null);
        }).then(function(){
          queue.getJobCounts().then(function(counts){
            expect(counts.failed).to.be.equal(0);
            done();
          });
        });
      });
    });

    it('process a lifo queue', function (done) {
      this.timeout(3000);
      var currentValue = 0, first = true;
      utils.newQueue('test lifo').then(function (queue2) {
        queue2.process(function (job, jobDone) {
          // Catching the job before the pause
          expect(job.data.count).to.be.equal(currentValue--);
          jobDone();
          if (first) {
            first = false;
          } else if (currentValue === 0) {
            done();
          }
        });

        queue2.pause().then(function () {
          // Add a series of jobs in a predictable order
          var fn = function (cb) {
            queue2.add({ 'count': ++currentValue }, { 'lifo': true }).then(cb);
          };
          fn(fn(fn(fn(function () {
            queue2.resume();
          }))));
        });
      });
    });

    it('should processes jobs by priority', function(done){
      var normalPriority = [],
        mediumPriority = [],
        highPriority = [];

      // for the current strategy this number should not exceed 8 (2^2*2)
      // this is done to maitain a deterministic output.
      var numJobsPerPriority = 6;

      for(var i = 0; i < numJobsPerPriority; i++){
        normalPriority.push(queue.add({p: 2}, {priority: 2}));
        mediumPriority.push(queue.add({p: 3}, {priority: 3}));
        highPriority.push(queue.add({p: 1}, {priority: 1}));
      }

      // wait for all jobs to enter the queue and then start processing
      Promise
        .all(normalPriority, mediumPriority, highPriority)
        .then(function(){
          var currentPriority = 1;
          var counter = 0;
          var total = 0;

          queue.process(function(job, jobDone){
            expect(job.id).to.be.ok;
            expect(job.data.p).to.be.eql(currentPriority);

            jobDone();

            total ++;

            if(++counter === numJobsPerPriority){
              currentPriority++;
              counter = 0;

              if(currentPriority === 4 && total === numJobsPerPriority * 3){
                done();
              }
            }
          });
        }, done);
    });

    it('process several jobs serially', function (done) {
      this.timeout(12000);
      var counter = 1;
      var maxJobs = 35;

      queue.process(function (job, jobDone) {
        expect(job.data.num).to.be.equal(counter);
        expect(job.data.foo).to.be.equal('bar');
        jobDone();
        if (counter === maxJobs) {
          done();
        }
        counter++;
      });

      for (var i = 1; i <= maxJobs; i++) {
        queue.add({ foo: 'bar', num: i });
      }
    });

    it('process a job that updates progress', function (done) {
      queue.process(function (job, jobDone) {
        expect(job.data.foo).to.be.equal('bar');
        job.progress(42);
        jobDone();
      });

      queue.add({ foo: 'bar' }).then(function (job) {
        expect(job.id).to.be.ok;
        expect(job.data.foo).to.be.eql('bar');
      }).catch(done);

      queue.on('progress', function (job, progress) {
        expect(job).to.be.ok;
        expect(progress).to.be.eql(42);
        done();
      });
    });

    it('process a job that returns data in the process handler', function (done) {
      queue.process(function (job, jobDone) {
        expect(job.data.foo).to.be.equal('bar');
        jobDone(null, 37);
      });

      queue.add({ foo: 'bar' }).then(function (job) {
        expect(job.id).to.be.ok;
        expect(job.data.foo).to.be.eql('bar');
      }).catch(done);

      queue.on('completed', function (job, data) {
        expect(job).to.be.ok;
        expect(data).to.be.eql(37);
        queue.getJob(job.id).then(function(job){
          expect(job.returnvalue).to.be.eql(37);
          done();
        });
      });
    });

    it('process a job that returns a string in the process handler', function(done) {
      var testString = 'a very dignified string';
      queue.on('completed', function(job, data) {
        expect(job).to.be.ok;
        expect(job.returnvalue).to.be.equal(testString);
        setTimeout(function() {
          queue.getJob(job.id).then(function(job) {
            expect(job).to.be.ok;
            expect(job.returnvalue).to.be.equal(testString);
            done();
          }).catch(done);
        }, 100);
      });

      queue.process(function(job){
        return Promise.resolve(testString);
      });

      queue.add({ testing: true });
    });

    it('process a job that returns data in the process handler and the returnvalue gets stored in the database', function (done) {
      queue.process(function (job, jobDone) {
        expect(job.data.foo).to.be.equal('bar');
        jobDone(null, 37);
      });

      queue.add({ foo: 'bar' }).then(function (job) {
        expect(job.id).to.be.ok;
        expect(job.data.foo).to.be.eql('bar');
      }).catch(done);

      queue.on('completed', function (job, data) {
        expect(job).to.be.ok;
        expect(data).to.be.eql(37);
        queue.getJob(job.id).then(function(job){
          expect(job.returnvalue).to.be.eql(37);
          queue.client.hget(queue.toKey(job.id), 'returnvalue').then(function (retval) {
            expect(JSON.parse(retval)).to.be.eql(37);
            done();
          });
        });
      });
    });

    it('process a job that returns a promise', function (done) {
      queue.process(function (job) {
        expect(job.data.foo).to.be.equal('bar');
        return Promise.delay(250).then(function () {
          return 'my data';
        });
      });

      queue.add({ foo: 'bar' }).then(function (job) {
        expect(job.id).to.be.ok;
        expect(job.data.foo).to.be.eql('bar');
      }).catch(done);

      queue.on('completed', function (job, data) {
        expect(job).to.be.ok;
        expect(data).to.be.eql('my data');
        done();
      });
    });

    it('process a job that returns data in a promise', function (done) {
      queue.process(function (job) {
        expect(job.data.foo).to.be.equal('bar');
        return Promise.delay(250, 42);
      });

      queue.add({ foo: 'bar' }).then(function (job) {
        expect(job.id).to.be.ok;
        expect(job.data.foo).to.be.eql('bar');
      }).catch(done);

      queue.on('completed', function (job, data) {
        expect(job).to.be.ok;
        expect(data).to.be.eql(42);
        done();
      });
    });

    it('process a synchronous job', function (done) {
      queue.process(function (job) {
        expect(job.data.foo).to.be.equal('bar');
      });

      queue.add({ foo: 'bar' }).then(function (job) {
        expect(job.id).to.be.ok;
        expect(job.data.foo).to.be.eql('bar');
      }).catch(done);

      queue.on('completed', function (job) {
        expect(job).to.be.ok;
        done();
      });
    });

    it('process stalled jobs when starting a queue', function (done) {

      this.timeout(6000);
      utils.newQueue('test queue stalled', {
        settings: {
          lockDuration: 15,
          lockRenewTime: 5
        }
      }).then(function (queueStalled) {
        var jobs = [
          queueStalled.add({ bar: 'baz' }),
          queueStalled.add({ bar1: 'baz1' }),
          queueStalled.add({ bar2: 'baz2' }),
          queueStalled.add({ bar3: 'baz3' })
        ];
        Promise.all(jobs).then(function () {
          var afterJobsRunning = function () {
            var stalledCallback = sandbox.spy();
            return queueStalled.close(true).then(function () {
              return new Promise(function (resolve, reject) {
                utils.newQueue('test queue stalled', {
                  settings: {
                    stalledInterval: 100
                  }
                }).then(function (queue2) {
                  var doneAfterFour = _.after(4, function () {
                    try {
                      expect(stalledCallback.calledOnce).to.be.eql(true);
                      queue.close().then(resolve);
                    } catch (e) {
                      queue.close().then(function(){
                        reject(e);
                      });
                    }
                  });
                  queue2.on('completed', doneAfterFour);
                  queue2.on('stalled', stalledCallback);

                  queue2.process(function (job, jobDone2) {
                    jobDone2();
                  });
                });
              });
            }).then(done, done);
          };

          var onceRunning = _.once(afterJobsRunning);
          queueStalled.process(function () {
            onceRunning();
            return Promise.delay(150);
          });
        });
      });
    });

    it('processes jobs that were added before the queue backend started', function () {
      return utils.newQueue('test queue added before', {
        settings: {
          lockRenewTime: 10
        }
      }).then(function (queueStalled) {
        var jobs = [
          queueStalled.add({ bar: 'baz' }),
          queueStalled.add({ bar1: 'baz1' }),
          queueStalled.add({ bar2: 'baz2' }),
          queueStalled.add({ bar3: 'baz3' })
        ];

        return Promise.all(jobs)
          .then(queueStalled.close.bind(queueStalled))
          .then(function () {
            return utils.newQueue('test queue added before').then(function (queue2) {
              queue2.process(function (job, jobDone) {
                jobDone();
              });

              return new Promise(function (resolve) {
                var resolveAfterAllJobs = _.after(jobs.length, resolve);
                queue2.on('completed', resolveAfterAllJobs);
              });
            });
          });
      });
    });

    it('process a named job that returns a promise', function (done) {
      queue.process('myname', function (job) {
        expect(job.data.foo).to.be.equal('bar');
        return Promise.delay(250).then(function () {
          return 'my data';
        });
      });

      queue.add('myname', { foo: 'bar' }).then(function (job) {
        expect(job.id).to.be.ok;
        expect(job.data.foo).to.be.eql('bar');
      }).catch(done);

      queue.on('completed', function (job, data) {
        expect(job).to.be.ok;
        expect(data).to.be.eql('my data');
        done();
      });
    });

    it('process a two named jobs that returns a promise', function (done) {
      queue.process('myname', function (job) {
        expect(job.data.foo).to.be.equal('bar');
        return Promise.delay(250).then(function () {
          return 'my data';
        });
      });

      queue.process('myname2', function (job) {
        expect(job.data.baz).to.be.equal('qux');
        return Promise.delay(250).then(function () {
          return 'my data 2';
        });
      });

      queue.add('myname', { foo: 'bar' }).then(function (job) {
        expect(job.id).to.be.ok;
        expect(job.data.foo).to.be.eql('bar');
      }).then(function(){
        return queue.add('myname2', { baz: 'qux' });
      }).catch(done);

      var one, two;
      queue.on('completed', function (job, data) {
        expect(job).to.be.ok;
        if(job.data.foo){
          one = true;
          expect(data).to.be.eql('my data');
        }
        if(job.data.baz){
          two = true;
          expect(data).to.be.eql('my data 2');
        }
        if(one && two){
          done();
        }
      });
    });

    it('fails job if missing named process', function (done) {
      queue.process(function (/*job*/) {
        done(Error('should not process this job'));
      });

      queue.once('failed', function(/*err*/){
        done();
      });

      queue.add('myname', { foo: 'bar' }).then(function (job) {
        expect(job.id).to.be.ok;
        expect(job.data.foo).to.be.eql('bar');
      });
    });

    it('processes several stalled jobs when starting several queues', function (done) {
      this.timeout(50000);

      var NUM_QUEUES = 10;
      var NUM_JOBS_PER_QUEUE = 10;
      var stalledQueues = [];
      var jobs = [];
      var redisOpts = {port: 6379, host: '127.0.0.1'};

      for (var i = 0; i < NUM_QUEUES; i++) {
        var queueStalled2 = new Queue('test queue stalled 2', {
          redis: redisOpts,
          settings: {
            lockDuration: 30,
            lockRenewTime: 10
          }
        });

        for (var j = 0; j < NUM_JOBS_PER_QUEUE; j++) {
          jobs.push(queueStalled2.add({ job: j }));
        }

        stalledQueues.push(queueStalled2);
      }

      var closeStalledQueues = function(){
        return Promise.all(stalledQueues.map(function(queue){
          return queue.close(true);
        }));
      };

      Promise.all(jobs).then(function () {
        var processed = 0;
        var procFn = function () {
          // instead of completing we just close the queue to simulate a crash.
          utils.simulateDisconnect(this);
          processed++;
          if (processed === stalledQueues.length) {
            setTimeout(function () {
              var queue2 = new Queue('test queue stalled 2', redisOpts);
              queue2.on('error', function(){

              });
              queue2.process(function (job2, jobDone) {
                jobDone();
              });

              var counter = 0;
              queue2.on('completed', function () {
                counter++;
                if (counter === NUM_QUEUES * NUM_JOBS_PER_QUEUE) {
                  queue2.close().then(done);

                  closeStalledQueues().then(function(){
                    // This can take long time since queues are disconnected.
                  });
                }
              });
            }, 100);
          }
        };

        var processes = [];
        stalledQueues.forEach(function(queue){
          queue.on('error', function(/*err*/){
            //
            // Swallow errors produced by the disconnect
            //
          });
          processes.push(queue.process(procFn));
        });
        return Promise.all(processes);
      });
    });

    it('does not process a job that is being processed when a new queue starts', function (done) {
      this.timeout(12000);
      var err = null;
      var anotherQueue;

      queue.on('completed', function () {
        utils.cleanupQueue(anotherQueue).then(done.bind(null, err));
      });

      queue.add({ foo: 'bar' }).then(function (addedJob) {
        queue.process(function (job, jobDone) {
          expect(job.data.foo).to.be.equal('bar');

          if (addedJob.id !== job.id) {
            err = new Error('Processed job id does not match that of added job');
          }
          setTimeout(jobDone, 500);
        }).catch(done);

        utils.newQueue().then(function (_anotherQueue) {
          anotherQueue = _anotherQueue;
          setTimeout(function () {
            anotherQueue.process(function (job, jobDone) {
              err = new Error('The second queue should not have received a job to process');
              jobDone();
            });
          }, 50);
        });
      });
    });

    it('process stalled jobs without requiring a queue restart', function (done) {
      this.timeout(12000);

      var queue2 = utils.buildQueue('running-stalled-job-' + uuid(), {
        settings: {
          lockRenewTime: 5000,
          lockDuration: 500,
          stalledInterval: 1000
        }
      });

      var collect = _.after(2, function () {
        queue2.close().then(done);
      });

      queue2.on('completed', function () {
        var client = new redis();
        client.multi()
          .zrem(queue2.toKey('completed'), 1)
          .lpush(queue2.toKey('active'), 1)
          .exec();
        client.quit();
        collect();
      });

      queue2.process(function (job, jobDone) {
        expect(job.data.foo).to.be.equal('bar');
        jobDone();
      });

      queue2.add({ foo: 'bar' }).then(function (job) {
        expect(job.id).to.be.ok;
        expect(job.data.foo).to.be.eql('bar');
      }).catch(done);
    });

    it('process a job that fails', function (done) {
      var jobError = new Error('Job Failed');

      queue.process(function (job, jobDone) {
        expect(job.data.foo).to.be.equal('bar');
        jobDone(jobError);
      });

      queue.add({ foo: 'bar' }).then(function (job) {
        expect(job.id).to.be.ok;
        expect(job.data.foo).to.be.eql('bar');
      }, function (err) {
        done(err);
      });

      queue.once('failed', function (job, err) {
        expect(job.id).to.be.ok;
        expect(job.data.foo).to.be.eql('bar');
        expect(err).to.be.eql(jobError);
        done();
      });
    });

    it('process a job that throws an exception', function (done) {
      var jobError = new Error('Job Failed');

      queue.process(function (job) {
        expect(job.data.foo).to.be.equal('bar');
        throw jobError;
      });

      queue.add({ foo: 'bar' }).then(function (job) {
        expect(job.id).to.be.ok;
        expect(job.data.foo).to.be.eql('bar');
      }, function (err) {
        done(err);
      });

      queue.once('failed', function (job, err) {
        expect(job).to.be.ok;
        expect(job.data.foo).to.be.eql('bar');
        expect(err).to.be.eql(jobError);
        done();
      });
    });

    it('process a job that returns data with a circular dependency', function (done) {
      queue.on('error', function (err) {
        done(err);
      });
      queue.on('failed', function () {
        done();
      });
      queue.on('completed', function () {
        done(Error('Should not complete'));
      });
      queue.process(function () {
        var circular = {};
        circular.x = circular;
        return Promise.resolve(circular);
      });

      queue.add({ foo: 'bar' });
    });

    it('process a job that returns a rejected promise', function (done) {
      var jobError = new Error('Job Failed');

      queue.process(function (job) {
        expect(job.data.foo).to.be.equal('bar');
        return Promise.reject(jobError);
      });

      queue.add({ foo: 'bar' }).then(function (job) {
        expect(job.id).to.be.ok;
        expect(job.data.foo).to.be.eql('bar');
      }, function (err) {
        done(err);
      });

      queue.once('failed', function (job, err) {
        expect(job.id).to.be.ok;
        expect(job.data.foo).to.be.eql('bar');
        expect(err).to.be.eql(jobError);
        done();
      });
    });

    it('does not renew a job lock after the lock has been released [#397]', function (done) {
      this.timeout(queue.LOCK_RENEW_TIME * 4);

      queue.process(function (job) {
        expect(job.data.foo).to.be.equal('bar');
        return Promise.resolve();
      }).then(function() { done(); }, done);

      var emit = queue.emit.bind(queue);
      queue.emit = function() {
        var args = arguments;
        return Promise.delay(queue.LOCK_RENEW_TIME * 2).then(function() {
          return emit.apply(null, args);
        });
      };

      queue.add({ foo: 'bar' }).then(function (job) {
        expect(job.id).to.be.ok;
        expect(job.data.foo).to.be.eql('bar');
      }, function (err) {
        done(err);
      });

      setTimeout(queue.close.bind(queue), queue.LOCK_RENEW_TIME * 2.5);
    });

    it('retry a job that fails', function (done) {
      var called = 0;
      var failedOnce = false;
      var notEvenErr = new Error('Not even!');

      var retryQueue = utils.buildQueue('retry-test-queue');

      retryQueue.add({ foo: 'bar' }).then(function (job) {
        expect(job.id).to.be.ok;
        expect(job.data.foo).to.be.eql('bar');
      });

      retryQueue.process(function (job, jobDone) {
        called++;
        if (called % 2 !== 0) {
          throw notEvenErr;
        }
        jobDone();
      });

      retryQueue.once('failed', function (job, err) {
        expect(job).to.be.ok;
        expect(job.data.foo).to.be.eql('bar');
        expect(err).to.be.eql(notEvenErr);
        failedOnce = true;
        retryQueue.retryJob(job);
      });

      retryQueue.once('completed', function () {
        expect(failedOnce).to.be.eql(true);
        retryQueue.close().then(done);
      });
    });

  });

  it('count added, unprocessed jobs', function () {
    var maxJobs = 100;
    var added = [];

    var queue = utils.buildQueue();

    for (var i = 1; i <= maxJobs; i++) {
      added.push(queue.add({ foo: 'bar', num: i }));
    }

    return Promise.all(added)
      .then(queue.count.bind(queue))
      .then(function (count) {
        expect(count).to.be.eql(maxJobs);
      })
      .then(queue.empty.bind(queue))
      .then(queue.count.bind(queue))
      .then(function (count) {
        expect(count).to.be.eql(0);
        return queue.close();
      });
  });

  it('emits waiting event when a job is added', function (done) {
    var queue = utils.buildQueue();

    queue.once('waiting', function (jobId) {
      Job.fromId(queue, jobId).then(function(job){
        expect(job.data.foo).to.be.equal('bar');
        queue.close().then(done);
      });
    }).then(function(){
      queue.add({ foo: 'bar' });
    });
  });

  it('emits drained event when all jobs have been processed', function (done) {
    var queue = utils.buildQueue();

    queue.process(function (job, done) {
      done();
    });

    queue.once('drained', function () {
      queue.getJobCountByTypes('completed').then(function (completed) {
        expect(completed).to.be.equal(2);
        return queue.close().then(done);
      });
    });

    queue.add({ foo: 'bar' });
    queue.add({ foo: 'baz' });
  });

  describe('.pause', function () {
    beforeEach(function () {
      var client = new redis();
      return client.flushdb();
    });

    it('should pause a queue until resumed', function () {
      var ispaused = false, counter = 2;

      return utils.newQueue().then(function (queue) {
        var resultPromise = new Promise(function (resolve) {
          queue.process(function (job, jobDone) {
            expect(ispaused).to.be.eql(false);
            expect(job.data.foo).to.be.equal('paused');
            jobDone();
            counter--;
            if (counter === 0) {
              resolve(queue.close());
            }
          });
        });

        return Promise.join(queue.pause().then(function () {
          ispaused = true;
          return queue.add({ foo: 'paused' });
        }).then(function () {
          return queue.add({ foo: 'paused' });
        }).then(function () {
          ispaused = false;
          queue.resume();
        }), resultPromise);
      });
    });

    it('should be able to pause a running queue and emit relevant events', function (done) {
      var ispaused = false, isresumed = true, first = true;

      utils.newQueue().then(function (queue) {
        queue.process(function (job, jobDone) {
          expect(ispaused).to.be.eql(false);
          expect(job.data.foo).to.be.equal('paused');
          jobDone();

          if (first) {
            first = false;
            ispaused = true;
            queue.pause();
          } else {
            expect(isresumed).to.be.eql(true);
            queue.close().then(done, done);
          }
        });

        queue.add({ foo: 'paused' });
        queue.add({ foo: 'paused' });

        queue.on('paused', function () {
          ispaused = false;
          queue.resume().catch(function(err){
            // Swallow error.
          });
        }).catch(function(err){
          // Swallow error
        });

        queue.on('resumed', function () {
          isresumed = true;
        });
      });
    });

    it('should pause the queue locally', function (done) {
      var counter = 2;

      var queue = utils.buildQueue();

      queue.pause(true /* Local */).tap(function () {
        // Add the worker after the queue is in paused mode since the normal behavior is to pause
        // it after the current lock expires. This way, we can ensure there isn't a lock already
        // to test that pausing behavior works.
        queue.process(function (job, jobDone) {
          expect(queue.paused).not.to.be.ok;
          jobDone();
          counter--;
          if (counter === 0) {
            queue.close().then(done);
          }
        }).catch(done);
      }).then(function () {
        return queue.add({ foo: 'paused' });
      }).then(function () {
        return queue.add({ foo: 'paused' });
      }).then(function () {
        expect(counter).to.be.eql(2);
        expect(queue.paused).to.be.ok; // Parameter should exist.
        return queue.resume(true /* Local */);
      }).catch(done);
    });

    it('should wait until active jobs are finished before resolving pause', function (done) {
      var queue = utils.buildQueue();
      var startProcessing = new Promise(function(resolve){
        queue.process(function (/*job*/) {
          resolve();
          return Promise.delay(200);
        });
      });

      queue.isReady().then(function () {
        var jobs = [];
        for (var i = 0; i < 10; i++) {
          jobs.push(queue.add(i));
        }
        //
        // Add start processing so that we can test that pause waits for this job to be completed.
        //
        jobs.push(startProcessing);
        Promise.all(jobs).then(function () {
          return queue.pause(true).then(function () {
            var active = queue.getJobCountByTypes(['active']).then(function (count) {
              expect(count).to.be.eql(0);
              expect(queue.paused).to.be.ok;
              return null;
            });

            // One job from the 10 posted above will be processed, so we expect 9 jobs pending
            var paused = queue.getJobCountByTypes(['delayed','wait']).then(function (count) {
              expect(count).to.be.eql(9);
              return null;
            });
            return Promise.all([active, paused]);
          }).then(function () {
            return queue.add({});
          }).then(function () {
            var active = queue.getJobCountByTypes(['active']).then(function (count) {
              expect(count).to.be.eql(0);
              return null;
            });

            var paused = queue.getJobCountByTypes(['paused','wait', 'delayed']).then(function (count) {
              expect(count).to.be.eql(10);
              return null;
            });

            return Promise.all([active, paused]);
          }).then(function () {
            return queue.close().then(done, done);
          });
        }).catch(done);
      });
    });

    it('should pause the queue locally when more than one worker is active', function () {
      var queue1 = utils.buildQueue('pause-queue');
      var queue1IsProcessing = new Promise(function(resolve) {
        queue1.process(function(job, jobDone) {
          resolve();
          setTimeout(jobDone, 200);
        });
      });

      var queue2 = utils.buildQueue('pause-queue');
      var queue2IsProcessing = new Promise(function(resolve) {
        queue2.process(function(job, jobDone) {
          resolve();
          setTimeout(jobDone, 200);
        });
      });

      queue1.add(1);
      queue1.add(2);
      queue1.add(3);
      queue1.add(4);

      return Promise.all([queue1IsProcessing, queue2IsProcessing]).then(function() {
        return Promise.all([queue1.pause(true /* local */), queue2.pause(true /* local */)]).then(function() {

          var active = queue1.getJobCountByTypes(['active']).then(function(count) {
            expect(count).to.be.eql(0);
          });

          var pending = queue1.getJobCountByTypes(['wait']).then(function(count) {
            expect(count).to.be.eql(2);
          });

          var completed = queue1.getJobCountByTypes(['completed']).then(function(count) {
            expect(count).to.be.eql(2);
          });

          return Promise.all([active, pending, completed]);
        });
      });
    });

    it('should wait for blocking job retrieval to complete before pausing locally', function() {
      var queue = utils.buildQueue();

      var startsProcessing = new Promise(function(resolve){
        queue.process(function(/*job*/) {
          resolve();
          return Promise.delay(200);
        });
      });

      return queue.add(1).then(function(){
        return startsProcessing;
      }).then(function(){
        return queue.pause(true);
      }).then(function(){
        return queue.add(2);
      }).then(function() {
        var active = queue.getJobCountByTypes(['active']).then(function(count) {
          expect(count).to.be.eql(0);
        });

        var pending = queue.getJobCountByTypes(['wait']).then(function(count) {
          expect(count).to.be.eql(1);
        });

        var completed = queue.getJobCountByTypes(['completed']).then(function(count) {
          expect(count).to.be.eql(1);
        });

        return Promise.all([active, pending, completed]);
      });
    });
  });

  it('should emit an event when a new message is added to the queue', function (done) {
    var client = new redis(6379, '127.0.0.1', {});
    client.select(0);
    var queue = new Queue('test pub sub');
    queue.on('waiting', function(jobId){
      expect(parseInt(jobId, 10)).to.be.eql(1);
      done();
    }).then(function(){
      queue.add({ test: 'stuff' });
    });
  });

  it('should emit an event when a job becomes active', function (done) {
    var queue = utils.buildQueue();
    queue.process(function (job, jobDone) {
      jobDone();
    });
    queue.add({});
    queue.once('active', function () {
      queue.once('completed', function () {
        queue.close().then(done);
      });
    });
  });

  it('should listen to global events', function(done){
    var queue1 = utils.buildQueue();
    var queue2 = utils.buildQueue();
    queue1.process(function (job, jobDone) {
      jobDone();
    });

    var state;
    queue2.on('global:waiting', function () {
      expect(state).to.be.undefined;
      state = 'waiting';
    }).then(function(){
      return queue2.once('global:active', function () {
        expect(state).to.be.equal('waiting');
        state = 'active';
      });
    }).then(function(){
      return queue2.once('global:completed', function () {
        expect(state).to.be.equal('active');
        queue1.close().then(function(){
          queue2.close().then(done);
        });
      });
    }).then(function(){
      queue1.add({});
    });
  });

  describe('Delayed jobs', function () {
    var queue;

    beforeEach(function () {
      var client = new redis();
      return client.flushdb();
    });

    it('should process a delayed job only after delayed time', function (done) {
      var delay = 500;
      queue = new Queue('delayed queue simple');
      var client = new redis(6379, '127.0.0.1', {});
      var timestamp = Date.now();
      var publishHappened = false;
      client.on('ready', function () {
        client.on('message', function (channel, message) {
          expect(parseInt(message, 10)).to.be.a('number');
          publishHappened = true;
        });
        client.subscribe(queue.toKey('added'));
      });

      queue.process(function (job, jobDone) {
        jobDone();
      });

      queue.on('completed', function () {
        expect(Date.now() > timestamp + delay);
        queue.getWaiting().then(function (jobs) {
          expect(jobs.length).to.be.equal(0);
        }).then(function () {
          return queue.getDelayed().then(function (jobs) {
            expect(jobs.length).to.be.equal(0);
          });
        }).then(function () {
          expect(publishHappened).to.be.eql(true);
          queue.close(true).then(done, done);
        });
      });

      queue.add({ delayed: 'foobar' }, { delay: delay }).then(function (job) {
        expect(job.id).to.be.ok;
        expect(job.data.delayed).to.be.eql('foobar');
        expect(job.delay).to.be.eql(delay);
      });
    });

    it('should process delayed jobs in correct order', function (done) {
      var order = 0;
      queue = new Queue('delayed queue multiple');

      queue.on('failed', function (job, err) {
        err.job = job;
        done(err);
      });

      queue.process(function (job, jobDone) {
        order++;
        expect(order).to.be.equal(job.data.order);
        jobDone();
        if (order === 10) {
          queue.close().then(done, done);
        }
      });

      queue.add({ order: 1 }, { delay: 100 });
      queue.add({ order: 6 }, { delay: 600 });
      queue.add({ order: 10 }, { delay: 1000 });
      queue.add({ order: 2 }, { delay: 200 });
      queue.add({ order: 9 }, { delay: 900 });
      queue.add({ order: 5 }, { delay: 500 });
      queue.add({ order: 3 }, { delay: 300 });
      queue.add({ order: 7 }, { delay: 700 });
      queue.add({ order: 4 }, { delay: 400 });
      queue.add({ order: 8 }, { delay: 800 });
    });

    it('should process delayed jobs in correct order even in case of restart', function (done) {
      this.timeout(15000);

      var QUEUE_NAME = 'delayed queue multiple' + uuid();
      var order = 1;

      queue = new Queue(QUEUE_NAME);

      var fn = function (job, jobDone) {
        expect(order).to.be.equal(job.data.order);
        jobDone();

        if (order === 4) {
          queue.close().then(done, done);
        }

        order++;
      };

      Promise.join(
        queue.add({ order: 2 }, { delay: 300 }),
        queue.add({ order: 4 }, { delay: 500 }),
        queue.add({ order: 1 }, { delay: 200 }),
        queue.add({ order: 3 }, { delay: 400 })).then(function () {
          //
          // Start processing so that jobs get into the delay set.
          //
          queue.process(fn);
        }).delay(20).then(function () {
          /*
          //We simulate a restart
          console.log('RESTART');
          return queue.close().then(function () {
            console.log('CLOSED');
            return Promise.delay(100).then(function () {
              queue = new Queue(QUEUE_NAME);
              queue.process(fn);
            });
          });
          */
        });
    });

    it('should process delayed jobs with exact same timestamps in correct order (FIFO)', function (done) {
      var client = new redis(6379, '127.0.0.1', {});
      client = Promise.promisifyAll(client);
      var QUEUE_NAME = 'delayed queue multiple' + uuid();
      queue = new Queue(QUEUE_NAME);
      var order = 1;

      var fn = function (job, jobDone) {
        expect(order).to.be.equal(job.data.order);
        jobDone();

        if (order === 12) {
          queue.close().then(done, done);
        }

        order++;
      };

      queue.isReady().then(function () {
        var now = Date.now();
        var _promises = [];
        var _i = 1;
        for (_i; _i <= 12; _i++) {
          _promises.push(queue.add({ order: _i }, {
            delay: 1000,
            timestamp: now
          }));
        }
        Promise.join.apply(null, _promises).then(function () {
          queue.process(fn);
        });
      });
    });

    it('an unlocked job should not be moved to delayed', function(done) {
      var queue = new Queue('delayed queue');
      var job;

      queue.process(function(_job, callback) {
        // Release the lock to simulate the event loop stalling (so failure to renew the lock).
        job = _job;
        job.releaseLock().then(function() {
          // Once it's failed, it should NOT be moved to delayed since this worker lost the lock.
          callback(new Error('retry this job'));
        });
      });

      queue.on('error', function(err){
        job.isDelayed().then(function(isDelayed) {
          expect(isDelayed).to.be.equal(false);
          queue.close().then(done, done);
        });
      });

      queue.add({ foo: 'bar' }, { backoff: 1000, attempts: 2 });
    });

    it('an unlocked job should not be moved to waiting', function(done) {
      var queue = new Queue('delayed queue');
      var job;

      queue.process(function(_job, callback) {
        job = _job;
        // Release the lock to simulate the event loop stalling (so failure to renew the lock).
        job.releaseLock().then(function() {
          // Once it's failed, it should NOT be moved to waiting since this worker lost the lock.
          callback(new Error('retry this job'));
        });
      });

      queue.on('error', function(err){
        job.isWaiting().then(function(isWaiting) {
          expect(isWaiting).to.be.equal(false);
          queue.close().then(done, done);
        });
      });

      // Note that backoff:0 should immediately retry the job upon failure (ie put it in 'waiting')
      queue.add({ foo: 'bar' }, { backoff: 0, attempts: 2 });
    });
  });

  describe('Concurrency process', function () {
    var queue;

    beforeEach(function () {
      var client = new redis();
      queue = utils.buildQueue();
      return client.flushdb();
    });

    afterEach(function () {
      this.timeout(queue.settings.stalledInterval * (1 + queue.settings.maxStalledCount));
      return queue.close();
    });

    it('should run job in sequence if I specify a concurrency of 1', function (done) {
      var processing = false;

      queue.process(1, function (job, jobDone) {
        expect(processing).to.be.equal(false);
        processing = true;
        Promise.delay(50).then(function () {
          processing = false;
          jobDone();
        });
      });

      queue.add({});
      queue.add({});

      queue.on('completed', _.after(2, done.bind(null, null)));
    });

    //This job use delay to check that at any time we have 4 process in parallel.
    //Due to time to get new jobs and call process, false negative can appear.
    it('should process job respecting the concurrency set', function (done) {
      var nbProcessing = 0;
      var pendingMessageToProcess = 8;
      var wait = 100;

      queue.process(4, function () {
        nbProcessing++;
        expect(nbProcessing).to.be.lessThan(5);

        wait += 100;

        return Promise.delay(wait).then(function () {
          //We should not have 4 more in parallel.
          //At the end, due to empty list, no new job will process, so nbProcessing will decrease.
          expect(nbProcessing).to.be.eql(Math.min(pendingMessageToProcess, 4));
          pendingMessageToProcess--;
          nbProcessing--;
        });
      }).catch(done);

      queue.add();
      queue.add();
      queue.add();
      queue.add();
      queue.add();
      queue.add();
      queue.add();
      queue.add();

      queue.on('completed', _.after(8, done.bind(null, null)));
      queue.on('failed', done);
    });

    it('should wait for all concurrent processing in case of pause', function (done) {
      var i = 0;
      var nbJobFinish = 0;

      queue.process(3, function (job, jobDone) {
        var error = null;

        if (++i === 4) {
          queue.pause().then(function () {
            Promise.delay(500).then(function () { // Wait for all the active jobs to finalize.
              expect(nbJobFinish).to.be.above(3);
              queue.resume();
            });
          });
        }

        // We simulate an error of one processing job.
        // They had a bug in pause() with this special case.
        if (i % 3 === 0) {
          error = new Error();
        }

        //100 - i*20 is to force to finish job n°4 before lower job that will wait longer
        Promise.delay(100 - i * 10).then(function () {
          nbJobFinish++;
          jobDone(error);
        });
      }).catch(done);

      queue.add({});
      queue.add({});
      queue.add({});
      queue.add({});
      queue.add({});
      queue.add({});
      queue.add({});
      queue.add({});

      var cb = _.after(8, done.bind(null, null));
      queue.on('completed', cb);
      queue.on('failed', cb);
      queue.on('error', done);
    });
  });

  describe('Retries and backoffs', function () {
    var queue;

    afterEach(function () {
      this.timeout(queue.settings.stalledInterval * (1 + queue.settings.maxStalledCount));
      return queue.close();
    });

    it('should not retry a job if it has been marked as unrecoverable', function (done) {
      var tries = 0;
      queue = utils.buildQueue('test retries and backoffs');
      queue.isReady().then(function () {
        queue.process(function (job, jobDone) {
          tries++;
          expect(tries).to.equal(1);
          job.discard();
          jobDone(new Error('unrecoverable error'));
        });

        queue.add({ foo: 'bar' }, {
          attempts: 5
        });
      });
      queue.on('failed', function () {
        done();
      });
    });

    it('should automatically retry a failed job if attempts is bigger than 1', function (done) {
      queue = utils.buildQueue('test retries and backoffs');
      queue.isReady().then(function () {

        var tries = 0;
        queue.process(function (job, jobDone) {
          expect(job.attemptsMade).to.be.eql(tries);
          tries++;
          if (job.attemptsMade < 2) {
            throw new Error('Not yet!');
          }

          jobDone();
        });

        queue.add({ foo: 'bar' }, {
          attempts: 3
        });
      });
      queue.on('completed', function () {
        done();
      });
    });

    it('should not retry a failed job more than the number of given attempts times', function (done) {
      queue = utils.buildQueue('test retries and backoffs');
      var tries = 0;
      queue.isReady().then(function () {
        queue.process(function (job, jobDone) {
          tries++;
          if (job.attemptsMade < 3) {
            throw new Error('Not yet!');
          }
          expect(job.attemptsMade).to.be.eql(tries - 1);
          jobDone();
        });

        queue.add({ foo: 'bar' }, {
          attempts: 3
        });
      });
      queue.on('completed', function () {
        done(new Error('Failed job was retried more than it should be!'));
      });
      queue.on('failed', function () {
        if (tries === 3) {
          done();
        }
      });
    });

    it('should retry a job after a delay if a fixed backoff is given', function (done) {
      this.timeout(12000);
      queue = utils.buildQueue('test retries and backoffs');
      var start;
      queue.isReady().then(function () {
        queue.process(function (job, jobDone) {
          if (job.attemptsMade < 2) {
            throw new Error('Not yet!');
          }
          jobDone();
        });

        start = Date.now();
        queue.add({ foo: 'bar' }, {
          attempts: 3,
          backoff: 1000
        });
      });
      queue.on('completed', function () {
        var elapse = Date.now() - start;
        expect(elapse).to.be.greaterThan(2000);
        done();
      });
    });

    it('should retry a job after a delay if an exponential backoff is given', function (done) {
      this.timeout(12000);
      queue = utils.buildQueue('test retries and backoffs');
      var start;
      queue.isReady().then(function () {
        queue.process(function (job, jobDone) {
          if (job.attemptsMade < 2) {
            throw new Error('Not yet!');
          }
          jobDone();
        });

        start = Date.now();
        queue.add({ foo: 'bar' }, {
          attempts: 3,
          backoff: {
            type: 'exponential',
            delay: 1000
          }
        });
      });
      queue.on('completed', function () {
        var elapse = Date.now() - start;
        var expected = 1000 * (Math.pow(2, 2) - 1);
        expect(elapse).to.be.greaterThan(expected);
        done();
      });
    });

    it('should not retry a job that has been removed', function (done) {
      queue = utils.buildQueue('retry a removed job');
      var attempts = 0;
      var failedError = new Error('failed');
      queue.process(function (job, jobDone) {
        if (attempts === 0) {
          attempts++;
          throw failedError;
        } else {
          jobDone();
        }
      });
      queue.add({ foo: 'bar' });

      var failedHandler = _.once(function (job, err ) {
        expect(job.data.foo).to.equal('bar');
        expect(err).to.equal(failedError);
        expect(job.failedReason).to.equal(failedError.message);

        job.retry().delay(100)
          .then(function () {
            return queue.getCompletedCount().then(function (count) {
              return expect(count).to.equal(1);
            });
          })
          .then(function () {
            return queue.clean(0).then(function () {
              return job.retry().catch(function (err) {
                expect(err.message).to.equal(Queue.ErrorMessages.RETRY_JOB_NOT_EXIST);
              });
            });
          })
          .then(function () {
            return Promise.all([
              queue.getCompletedCount().then(function (count) {
                return expect(count).to.equal(0);
              }),
              queue.getFailedCount().then(function (count) {
                return expect(count).to.equal(0);
              })
            ]);
          })
          .then(function () {
            done();
          }, done);
      });

      queue.on('failed', failedHandler);
    });

    it('should not retry a job that has been retried already', function (done) {
      queue = utils.buildQueue('retry already retried job');
      var failedError = new Error('failed');
      queue.isReady().then(function () {
        var attempts = 0;
        queue.process(function (job, jobDone) {
          if (attempts === 0) {
            attempts++;
            throw failedError;
          } else {
            jobDone();
          }
        });

        queue.add({ foo: 'bar' });
      });

      var failedHandler = _.once(function (job, err) {
        expect(job.data.foo).to.equal('bar');
        expect(err).to.equal(failedError);

        job.retry().delay(100)
          .then(function () {
            return queue.getCompletedCount().then(function (count) {
              return expect(count).to.equal(1);
            });
          })
          .then(function () {
            return job.retry().catch(function (err) {
              expect(err.message).to.equal(Queue.ErrorMessages.RETRY_JOB_NOT_FAILED);
            });
          })
          .then(function () {
            return Promise.all([
              queue.getCompletedCount().then(function (count) {
                return expect(count).to.equal(1);
              }),
              queue.getFailedCount().then(function (count) {
                return expect(count).to.equal(0);
              })
            ]);
          })
          .then(function () {
            done();
          }, done);
      });

      queue.on('failed', failedHandler);
    });

    it('should not retry a job that is locked', function (done) {
      queue = utils.buildQueue('retry a locked job');
      var addedHandler = _.once(function (job) {
        expect(job.data.foo).to.equal('bar');

        Promise.delay(100).then(function(){
          job.retry().catch(function (err) {
            expect(err.message).to.equal(Queue.ErrorMessages.RETRY_JOB_IS_LOCKED);
            return null;
          }).then(done, done);
        });
      });

      queue.process(function (job, jobDone) {
        return Promise.delay(300).then(jobDone);
      });
      queue.add({ foo: 'bar' }).then(addedHandler);
    });

    it('an unlocked job should not be moved to failed', function(done) {
      queue = utils.buildQueue('test unlocked failed');

      queue.process(function(job, callback) {
        // Release the lock to simulate the event loop stalling (so failure to renew the lock).
        job.releaseLock().then(function() {
          // Once it's failed, it should NOT be moved to failed since this worker lost the lock.
          callback(new Error('retry this job'));
        });
      });

      queue.on('failed', function(job) {
        job.isFailed().then(function(isFailed) {
          expect(isFailed).to.be.equal(false);
        });
      });

      queue.on('error', function(err){
        queue.close().then(done, done);
      });

      // Note that backoff:0 should immediately retry the job upon failure (ie put it in 'waiting')
      queue.add({ foo: 'bar' }, { backoff: 0, attempts: 2 });
    });
  });

  describe('Jobs getters', function () {
    var queue;

    beforeEach(function () {
      queue = utils.buildQueue();
      return queue.clean(1000);
    });

    afterEach(function () {
      this.timeout(queue.settings.stalledInterval * (1 + queue.settings.maxStalledCount));
      return queue.close();
    });

    it('should get waiting jobs', function () {
      return Promise.join(queue.add({ foo: 'bar' }), queue.add({ baz: 'qux' })).then(function () {
        return queue.getWaiting().then(function (jobs) {
          expect(jobs).to.be.a('array');
          expect(jobs.length).to.be.equal(2);
          expect(jobs[0].data.foo).to.be.equal('bar');
          expect(jobs[1].data.baz).to.be.equal('qux');
        });
      });
    });

    it('should get paused jobs', function () {
      return queue.pause().then(function () {
        return Promise.join(queue.add({ foo: 'bar' }), queue.add({ baz: 'qux' })).then(function () {
          return queue.getWaiting().then(function (jobs) {
            expect(jobs).to.be.a('array');
            expect(jobs.length).to.be.equal(2);
            expect(jobs[0].data.foo).to.be.equal('bar');
            expect(jobs[1].data.baz).to.be.equal('qux');
          });
        });
      });
    });

    it('should get active jobs', function (done) {
      queue.process(function (job, jobDone) {
        queue.getActive().then(function (jobs) {
          expect(jobs).to.be.a('array');
          expect(jobs.length).to.be.equal(1);
          expect(jobs[0].data.foo).to.be.equal('bar');
          done();
        });
        jobDone();
      });

      queue.add({ foo: 'bar' });
    });

    it('should get a specific job', function (done) {
      var data = { foo: 'sup!' };
      queue.add(data).then(function (job) {
        queue.getJob(job.id).then(function (returnedJob) {
          expect(returnedJob.data).to.eql(data);
          expect(returnedJob.id).to.be.eql(job.id);
          done();
        });
      });
    });

    it('should get completed jobs', function (done) {
      var counter = 2;

      queue.process(function (job, jobDone) {
        jobDone();
      });

      queue.on('completed', function () {
        counter--;

        if (counter === 0) {
          queue.getCompleted().then(function (jobs) {
            expect(jobs).to.be.a('array');
            // We need a "empty completed" kind of function.
            //expect(jobs.length).to.be.equal(2);
            done();
          });
        }
      });

      queue.add({ foo: 'bar' });
      queue.add({ baz: 'qux' });
    });

    it('should get failed jobs', function (done) {
      var counter = 2;

      queue.process(function (job, jobDone) {
        jobDone(new Error('Forced error'));
      });

      queue.on('failed', function () {
        counter--;

        if (counter === 0) {
          queue.getFailed().then(function (jobs) {
            expect(jobs).to.be.a('array');
            done();
          });
        }
      });

      queue.add({ foo: 'bar' });
      queue.add({ baz: 'qux' });
    });

    it('fails jobs that exceed their specified timeout', function (done) {

      queue.process(function (job, jobDone) {
        setTimeout(jobDone, 150);
      });

      queue.on('failed', function (job, error) {
        expect(error.message).to.be.eql('operation timed out');
        done();
      });

      queue.on('completed', function () {
        var error = new Error('The job should have timed out');
        done(error);
      });

      queue.add({ some: 'data' }, {
        timeout: 100
      });
    });
  });

  describe('getJobs', function () {
    this.timeout(12000);
    var queue;

    beforeEach(function () {
      queue = utils.buildQueue();
      return queue.clean(1000);
    });

    afterEach(function () {
      this.timeout(queue.settings.stalledInterval * (1 + queue.settings.maxStalledCount));
      return queue.close();
    });

    it('should return all completed jobs when not setting start/end', function (done) {
      queue.process(function (job, completed) {
        completed();
      });

      queue.on('completed', _.after(3, function () {
        queue.getJobs('completed', 'ZSET').then(function (jobs) {
          expect(jobs).to.be.an('array').that.have.length(3);
          expect(jobs[0]).to.have.property('finishedOn');
          expect(jobs[1]).to.have.property('finishedOn');
          expect(jobs[2]).to.have.property('finishedOn');
          
          expect(jobs[0]).to.have.property('processedOn');
          expect(jobs[1]).to.have.property('processedOn');
          expect(jobs[2]).to.have.property('processedOn');
          done();
        }).catch(done);
      }));

      queue.add({ foo: 1 });
      queue.add({ foo: 2 });
      queue.add({ foo: 3 });
    });

    it('should return all failed jobs when not setting start/end', function (done) {
      queue.process(function (job, completed) {
        completed(new Error('error'));
      });

      queue.on('failed', _.after(3, function () {
        queue.getJobs('failed', 'ZSET').then(function (jobs) {
          expect(jobs).to.be.an('array').that.has.length(3);
          expect(jobs[0]).to.have.property('finishedOn');
          expect(jobs[1]).to.have.property('finishedOn');
          expect(jobs[2]).to.have.property('finishedOn');

          expect(jobs[0]).to.have.property('processedOn');
          expect(jobs[1]).to.have.property('processedOn');
          expect(jobs[2]).to.have.property('processedOn');
          done();
        }).catch(done);
      }));

      queue.add({ foo: 1 });
      queue.add({ foo: 2 });
      queue.add({ foo: 3 });
    });

    it('should return subset of jobs when setting positive range', function (done) {
      queue.process(function (job, completed) {
        completed();
      });

      queue.on('completed', _.after(3, function () {
        queue.getJobs('completed', 'ZSET', true, 1, 2).then(function (jobs) {
          expect(jobs).to.be.an('array').that.has.length(2);
          expect(jobs[0].data.foo).to.be.eql(2);
          expect(jobs[1].data.foo).to.be.eql(3);
          expect(jobs[0]).to.have.property('finishedOn');
          expect(jobs[1]).to.have.property('finishedOn');
          expect(jobs[0]).to.have.property('processedOn');
          expect(jobs[1]).to.have.property('processedOn');
          done();
        }).catch(done);
      }));

      queue.add({ foo: 1 }).then(function(){
        return queue.add({ foo: 2 });
      }).then(function(){
        return queue.add({ foo: 3 });
      });
    });

    it('should return subset of jobs when setting a negative range', function (done) {
      queue.process(function (job, completed) {
        completed();
      });

      queue.on('completed', _.after(3, function () {
        queue.getJobs('completed', 'ZSET', true, -3, -1).then(function (jobs) {
          expect(jobs).to.be.an('array').that.has.length(3);
          expect(jobs[0].data.foo).to.be.equal(1);
          expect(jobs[1].data.foo).to.be.eql(2);
          expect(jobs[2].data.foo).to.be.eql(3);
          done();
        }).catch(done);
      }));

      queue.add({ foo: 1 });
      queue.add({ foo: 2 });
      queue.add({ foo: 3 });
    });

    it('should return subset of jobs when range overflows', function (done) {
      queue.process(function (job, completed) {
        completed();
      });

      queue.on('completed', _.after(3, function () {
        queue.getJobs('completed', 'ZSET', true, -300, 99999).then(function (jobs) {
          expect(jobs).to.be.an('array').that.has.length(3);
          expect(jobs[0].data.foo).to.be.equal(1);
          expect(jobs[1].data.foo).to.be.eql(2);
          expect(jobs[2].data.foo).to.be.eql(3);
          done();
        }).catch(done);
      }));

      queue.add({ foo: 1 });
      queue.add({ foo: 2 });
      queue.add({ foo: 3 });
    });

  });

  describe('Cleaner', function () {
    var queue;

    beforeEach(function () {
      queue = utils.buildQueue('cleaner' + uuid());
    });

    afterEach(function () {
      this.timeout(queue.settings.stalledInterval * (1 + queue.settings.maxStalledCount));
      return queue.close();
    });

    it('should reject the cleaner with no grace', function (done) {
      queue.clean().then(function () {
        done(new Error('Promise should not resolve'));
      }, function (err) {
        expect(err).to.be.instanceof(Error);
        done();
      });
    });

    it('should reject the cleaner an unknown type', function (done) {
      queue.clean(0, 'bad').then(function () {
        done(new Error('Promise should not resolve'));
      }, function (e) {
        expect(e).to.be.instanceof(Error);
        done();
      });
    });

    it('should clean an empty queue', function (done) {
      queue.clean(0);
      queue.on('error', function (err) {
        done(err);
      });
      queue.on('cleaned', function (jobs, type) {
        expect(type).to.be.eql('completed');
        expect(jobs.length).to.be.eql(0);
        done();
      });
    });

    it('should clean two jobs from the queue', function (done) {
      queue.add({ some: 'data' });
      queue.add({ some: 'data' });
      queue.process(function (job, jobDone) {
        jobDone();
      });

      queue.on('completed', _.after(2, function(){
        queue.clean(0).then(function (jobs) {
          expect(jobs.length).to.be.eql(2);
          done();
        }, done);
      }));
    });

    it('should only remove a job outside of the grace period', function (done) {
      queue.process(function (job, jobDone) {
        jobDone();
      });
      queue.add({ some: 'data' });
      queue.add({ some: 'data' });
      Promise.delay(200).then(function () {
        queue.add({ some: 'data' });
        queue.clean(100);
      }).delay(100).then(function () {
        return queue.getCompleted();
      }).then(function (jobs) {
        expect(jobs.length).to.be.eql(1);
        return queue.empty();
      }).then(function () {
        done();
      });
    });

    it('should clean all failed jobs', function (done) {
      queue.add({ some: 'data' });
      queue.add({ some: 'data' });
      queue.process(function (job, jobDone) {
        jobDone(new Error('It failed'));
      });
      Promise.delay(100).then(function () {
        return queue.clean(0, 'failed');
      }).then(function (jobs) {
        expect(jobs.length).to.be.eql(2);
        return queue.count();
      }).then(function (len) {
        expect(len).to.be.eql(0);
        done();
      });
    });

    it('should clean all waiting jobs', function (done) {
      queue.add({ some: 'data' });
      queue.add({ some: 'data' });
      Promise.delay(100).then(function () {
        return queue.clean(0, 'wait');
      }).then(function (jobs) {
        expect(jobs.length).to.be.eql(2);
        return queue.count();
      }).then(function (len) {
        expect(len).to.be.eql(0);
        done();
      });
    });

    it('should clean all delayed jobs', function (done) {
      queue.add({ some: 'data' }, { delay: 5000 });
      queue.add({ some: 'data' }, { delay: 5000 });
      Promise.delay(100).then(function () {
        return queue.clean(0, 'delayed');
      }).then(function (jobs) {
        expect(jobs.length).to.be.eql(2);
        return queue.count();
      }).then(function (len) {
        expect(len).to.be.eql(0);
        done();
      });
    });

    it('should clean the number of jobs requested', function (done) {
      queue.add({ some: 'data' });
      queue.add({ some: 'data' });
      queue.add({ some: 'data' });
      Promise.delay(100).then(function () {
        return queue.clean(0, 'wait', 1);
      }).then(function (jobs) {
        expect(jobs.length).to.be.eql(1);
        return queue.count();
      }).then(function (len) {
        expect(len).to.be.eql(2);
        done();
      });
    });

    it('should clean a job without a timestamp', function (done) {
      var client = new redis(6379, '127.0.0.1', {});

      queue.add({ some: 'data' });
      queue.add({ some: 'data' });
      queue.process(function (job, jobDone) {
        jobDone(new Error('It failed'));
      });

      Promise.delay(100).then(function () {
        return new Promise(function (resolve) {
          client.hdel('bull:' + queue.name + ':1', 'timestamp', resolve);
        });
      }).then(function () {
        return queue.clean(0, 'failed');
      }).then(function (jobs) {
        expect(jobs.length).to.be.eql(2);
        return queue.getFailed();
      }).then(function (failed) {
        expect(failed.length).to.be.eql(0);
        done();
      });
    });
  });
});<|MERGE_RESOLUTION|>--- conflicted
+++ resolved
@@ -55,16 +55,11 @@
     });
 
     it('should resolve the promise when each client has disconnected', function () {
-<<<<<<< HEAD
       function checkStatus(status){
         return 'ready' || 'connecting';
       }
       expect(testQueue.client.status).to.satisfy(checkStatus);
       expect(testQueue.eclient.status).to.satisfy(checkStatus);
-=======
-      expect(testQueue.client.status).to.be('connecting');
-      expect(testQueue.eclient.status).to.be('connecting');
->>>>>>> 9c734af8
 
       return testQueue.close().then(function () {
         expect(testQueue.client.status).to.be.eql('end');
