'use strict';

const Job = require('../lib/job');
const Queue = require('../lib/queue');
const expect = require('expect.js');
const redis = require('ioredis');
const uuid = require('uuid');
const delay = require('delay');

describe('Job', () => {
  let queue;
  let client;

  beforeEach(() => {
    client = new redis();
    return client.flushdb();
  });

  beforeEach(() => {
    queue = new Queue('test-' + uuid(), {
      redis: { port: 6379, host: '127.0.0.1' }
    });
  });

  afterEach(function() {
    this.timeout(
      queue.settings.stalledInterval * (1 + queue.settings.maxStalledCount)
    );
    return queue.close().then(() => {
      return client.quit();
    });
  });

  describe('.create', () => {
    let job;
    let data;
    let opts;

    beforeEach(() => {
      data = { foo: 'bar' };
      opts = { testOpt: 'enabled' };

      return Job.create(queue, data, opts).then(createdJob => {
        job = createdJob;
      });
    });

    it('returns a promise for the job', () => {
      expect(job).to.have.property('id');
      expect(job).to.have.property('data');
    });

    it('should not modify input options', () => {
      expect(opts).not.to.have.property('jobId');
    });

    it('saves the job in redis', () => {
      return Job.fromId(queue, job.id).then(storedJob => {
        expect(storedJob).to.have.property('id');
        expect(storedJob).to.have.property('data');

        expect(storedJob.data.foo).to.be.equal('bar');
        expect(storedJob.opts).to.be.a(Object);
        expect(storedJob.opts.testOpt).to.be('enabled');
      });
    });

    it('should use the custom jobId if one is provided', () => {
      const customJobId = 'customjob';
      return Job.create(queue, data, { jobId: customJobId }).then(
        createdJob => {
          expect(createdJob.id).to.be.equal(customJobId);
        }
      );
    });

    it('should process jobs with custom jobIds', done => {
      const customJobId = 'customjob';
      queue.process(() => {
        return Promise.resolve();
      });

      queue.add({ foo: 'bar' }, { jobId: customJobId });

      queue.on('completed', job => {
        if (job.id == customJobId) {
          done();
        }
      });
    });
  });

  describe('.add jobs on priority queues', () => {
    it('add 4 jobs with different priorities', () => {
      return queue
        .add({ foo: 'bar' }, { jobId: '1', priority: 3 })
        .then(() => {
          return queue.add({ foo: 'bar' }, { jobId: '2', priority: 3 });
        })
        .then(() => {
          return queue.add({ foo: 'bar' }, { jobId: '3', priority: 2 });
        })
        .then(() => {
          return queue.add({ foo: 'bar' }, { jobId: '4', priority: 1 });
        })
        .then(() => {
          return queue
            .getWaiting()
            .then(result => {
              const waitingIDs = [];
              result.forEach(element => {
                waitingIDs.push(element.id);
              });
              return waitingIDs;
            })
            .then(waitingIDs => {
              expect(waitingIDs.length).to.be.equal(4);
              expect(waitingIDs).to.be.eql(['4', '3', '1', '2']);
            });
        });
    });
  });

  describe('.update', () => {
    it('should allow updating job data', () => {
      return Job.create(queue, { foo: 'bar' })
<<<<<<< HEAD
        .then(function(job) {
          return job.update({ baz: 'qux' }).then(function() {
            expect(job.data).to.be.eql({ baz: 'qux' });
=======
        .then(job => {
          return job.update({ baz: 'qux' }).then(() => {
>>>>>>> ba3e6c44
            return job;
          });
        })
        .then(job => {
          return Job.fromId(queue, job.id).then(job => {
            expect(job.data).to.be.eql({ baz: 'qux' });
          });
        });
    });
  });

  describe('.remove', () => {
    it('removes the job from redis', () => {
      return Job.create(queue, { foo: 'bar' })
        .then(job => {
          return job.remove().then(() => {
            return job;
          });
        })
        .then(job => {
          return Job.fromId(queue, job.id);
        })
        .then(storedJob => {
          expect(storedJob).to.be(null);
        });
    });

    it('fails to remove a locked job', () => {
      return Job.create(queue, 1, { foo: 'bar' }).then(job => {
        return job
          .takeLock()
          .then(lock => {
            expect(lock).to.be.truthy;
          })
          .then(() => {
            return Job.fromId(queue, job.id).then(job => {
              return job.remove();
            });
          })
          .then(() => {
            throw new Error('Should not be able to remove a locked job');
          })
          .catch((/*err*/) => {
            // Good!
          });
      });
    });

    it('removes any job from active set', () => {
      return queue.add({ foo: 'bar' }).then(job => {
        // Simulate a job in active state but not locked
        return queue
          .getNextJob()
          .then(() => {
            return job
              .isActive()
              .then(isActive => {
                expect(isActive).to.be(true);
                return job.releaseLock();
              })
              .then(() => {
                return job.remove();
              });
          })
          .then(() => {
            return Job.fromId(queue, job.id);
          })
          .then(stored => {
            expect(stored).to.be(null);
            return job.getState();
          })
          .then(state => {
            // This check is a bit of a hack. A job that is not found in any list will return the state
            // stuck.
            expect(state).to.equal('stuck');
          });
      });
    });

    it('emits removed event', cb => {
      queue.once('removed', job => {
        expect(job.data.foo).to.be.equal('bar');
        cb();
      });
      Job.create(queue, { foo: 'bar' }).then(job => {
        job.remove();
      });
    });

    it('a succesful job should be removable', done => {
      queue.process(() => {
        return Promise.resolve();
      });

      queue.add({ foo: 'bar' });

      queue.on('completed', job => {
        job
          .remove()
          .then(done)
          .catch(done);
      });
    });

    it('a failed job should be removable', done => {
      queue.process(() => {
        throw new Error();
      });

      queue.add({ foo: 'bar' });

      queue.on('failed', job => {
        job
          .remove()
          .then(done)
          .catch(done);
      });
    });
  });

  describe('.remove on priority queues', () => {
    it('remove a job with jobID 1 and priority 3 and check the new order in the queue', () => {
      return queue
        .add({ foo: 'bar' }, { jobId: '1', priority: 3 })
        .then(() => {
          return queue.add({ foo: 'bar' }, { jobId: '2', priority: 3 });
        })
        .then(() => {
          return queue.add({ foo: 'bar' }, { jobId: '3', priority: 2 });
        })
        .then(() => {
          return queue.add({ foo: 'bar' }, { jobId: '4', priority: 1 });
        })
        .then(() => {
          return queue.getJob('1').then(job => {
            return job.remove().then(() => {
              return queue
                .getWaiting()
                .then(result => {
                  const waitingIDs = [];
                  result.forEach(element => {
                    waitingIDs.push(element.id);
                  });
                  return waitingIDs;
                })
                .then(waitingIDs => {
                  expect(waitingIDs.length).to.be.equal(3);
                  expect(waitingIDs).to.be.eql(['4', '3', '2']);
                });
            });
          });
        });
    });

    it('add a new job with priority 10 and ID 5 and check the new order (along with the previous 4 jobs)', () => {
      return queue
        .add({ foo: 'bar' }, { jobId: '1', priority: 3 })
        .then(() => {
          return queue.add({ foo: 'bar' }, { jobId: '2', priority: 3 });
        })
        .then(() => {
          return queue.add({ foo: 'bar' }, { jobId: '3', priority: 2 });
        })
        .then(() => {
          return queue.add({ foo: 'bar' }, { jobId: '4', priority: 1 });
        })
        .then(() => {
          return queue.getJob('1').then(job => {
            return job.remove().then(() => {
              return queue
                .getWaiting()
                .then(result => {
                  const waitingIDs = [];
                  result.forEach(element => {
                    waitingIDs.push(element.id);
                  });
                  return waitingIDs;
                })
                .then(waitingIDs => {
                  expect(waitingIDs.length).to.be.equal(3);
                  expect(waitingIDs).to.be.eql(['4', '3', '2']);
                  return true;
                })
                .then(() => {
                  return queue
                    .add({ foo: 'bar' }, { jobId: '5', priority: 10 })
                    .then(() => {
                      return queue
                        .getWaiting()
                        .then(result => {
                          const waitingIDs = [];
                          result.forEach(element => {
                            waitingIDs.push(element.id);
                          });
                          return waitingIDs;
                        })
                        .then(waitingIDs => {
                          expect(waitingIDs.length).to.be.equal(4);
                          expect(waitingIDs).to.be.eql(['4', '3', '2', '5']);
                        });
                    });
                });
            });
          });
        });
    });
  });

  describe('.retry', () => {
    it('emits waiting event', cb => {
      queue.add({ foo: 'bar' });
      queue.process((job, done) => {
        done(new Error('the job failed'));
      });

      queue.once('failed', job => {
        queue.once('global:waiting', jobId2 => {
          Job.fromId(queue, jobId2).then(job2 => {
            expect(job2.data.foo).to.be.equal('bar');
            cb();
          });
        });
        queue.once('registered:global:waiting', () => {
          job.retry();
        });
      });
    });
  });

  describe('Locking', () => {
    let job;

    beforeEach(() => {
      return Job.create(queue, { foo: 'bar' }).then(createdJob => {
        job = createdJob;
      });
    });

    it('can take a lock', () => {
      return job
        .takeLock()
        .then(lockTaken => {
          expect(lockTaken).to.be.truthy;
        })
        .then(() => {
          return job.releaseLock().then(lockReleased => {
            expect(lockReleased).to.not.exist;
          });
        });
    });

    it('take an already taken lock', () => {
      return job
        .takeLock()
        .then(lockTaken => {
          expect(lockTaken).to.be.truthy;
        })
        .then(() => {
          return job.takeLock().then(lockTaken => {
            expect(lockTaken).to.be.truthy;
          });
        });
    });

    it('can release a lock', () => {
      return job
        .takeLock()
        .then(lockTaken => {
          expect(lockTaken).to.be.truthy;
        })
        .then(() => {
          return job.releaseLock().then(lockReleased => {
            expect(lockReleased).to.not.exist;
          });
        });
    });
  });

  describe('.progress', () => {
    it('can set and get progress as number', () => {
      return Job.create(queue, { foo: 'bar' }).then(job => {
        return job.progress(42).then(() => {
          return Job.fromId(queue, job.id).then(storedJob => {
            expect(storedJob.progress()).to.be(42);
          });
        });
      });
    });
    it('can set and get progress as object', () => {
      return Job.create(queue, { foo: 'bar' }).then(job => {
        return job.progress({ total: 120, completed: 40 }).then(() => {
          return Job.fromId(queue, job.id).then(storedJob => {
            expect(storedJob.progress()).to.eql({ total: 120, completed: 40 });
          });
        });
      });
    });
  });

  describe('.log', () => {
    it('can log two rows with text', () => {
      const firstLog = 'some log text 1';
      const secondLog = 'some log text 2';
      return Job.create(queue, { foo: 'bar' }).then(job =>
        job
          .log(firstLog)
          .then(() => job.log(secondLog))
          .then(() => queue.getJobLogs(job.id))
          .then(logs =>
            expect(logs).to.be.eql({ logs: [firstLog, secondLog], count: 2 })
          )
          .then(() => job.remove())
          .then(() => queue.getJobLogs(job.id))
          .then(logs => expect(logs).to.be.eql({ logs: [], count: 0 }))
      );
    });
  });

  describe('.moveToCompleted', () => {
    it('marks the job as completed and returns new job', () => {
      return Job.create(queue, { foo: 'bar' }).then(job1 => {
        return Job.create(queue, { foo: 'bar' }).then(job2 => {
          return job2
            .isCompleted()
            .then(isCompleted => {
              expect(isCompleted).to.be(false);
            })
            .then(() => {
              return job2.moveToCompleted('succeeded', true);
            })
            .then(job1Id => {
              return job2.isCompleted().then(isCompleted => {
                expect(isCompleted).to.be(true);
                expect(job2.returnvalue).to.be('succeeded');
                expect(job1Id[1]).to.be(job1.id);
              });
            });
        });
      });
    });
  });

  describe('.moveToFailed', () => {
    it('marks the job as failed', () => {
      return Job.create(queue, { foo: 'bar' }).then(job => {
        return job
          .isFailed()
          .then(isFailed => {
            expect(isFailed).to.be(false);
          })
          .then(() => {
            return job.moveToFailed(new Error('test error'), true);
          })
          .then(() => {
            return job.isFailed().then(isFailed => {
              expect(isFailed).to.be(true);
              expect(job.stacktrace).not.be(null);
              expect(job.stacktrace.length).to.be(1);
            });
          });
      });
    });

    it('moves the job to wait for retry if attempts are given', () => {
      return Job.create(queue, { foo: 'bar' }, { attempts: 3 }).then(job => {
        return job
          .isFailed()
          .then(isFailed => {
            expect(isFailed).to.be(false);
          })
          .then(() => {
            return job.moveToFailed(new Error('test error'), true);
          })
          .then(() => {
            return job.isFailed().then(isFailed => {
              expect(isFailed).to.be(false);
              expect(job.stacktrace).not.be(null);
              expect(job.stacktrace.length).to.be(1);
              return job.isWaiting().then(isWaiting => {
                expect(isWaiting).to.be(true);
              });
            });
          });
      });
    });

    it('marks the job as failed when attempts made equal to attempts given', () => {
      return Job.create(queue, { foo: 'bar' }, { attempts: 1 }).then(job => {
        return job
          .isFailed()
          .then(isFailed => {
            expect(isFailed).to.be(false);
          })
          .then(() => {
            return job.moveToFailed(new Error('test error'), true);
          })
          .then(() => {
            return job.isFailed().then(isFailed => {
              expect(isFailed).to.be(true);
              expect(job.stacktrace).not.be(null);
              expect(job.stacktrace.length).to.be(1);
            });
          });
      });
    });

    it('moves the job to delayed for retry if attempts are given and backoff is non zero', () => {
      return Job.create(
        queue,
        { foo: 'bar' },
        { attempts: 3, backoff: 300 }
      ).then(job => {
        return job
          .isFailed()
          .then(isFailed => {
            expect(isFailed).to.be(false);
          })
          .then(() => {
            return job.moveToFailed(new Error('test error'), true);
          })
          .then(() => {
            return job.isFailed().then(isFailed => {
              expect(isFailed).to.be(false);
              expect(job.stacktrace).not.be(null);
              expect(job.stacktrace.length).to.be(1);
              return job.isDelayed().then(isDelayed => {
                expect(isDelayed).to.be(true);
              });
            });
          });
      });
    });

    it('applies stacktrace limit on failure', () => {
      const stackTraceLimit = 1;
      return Job.create(queue, { foo: 'bar' }, { stackTraceLimit }).then(
        job => {
          return job
            .isFailed()
            .then(isFailed => {
              expect(isFailed).to.be(false);
            })
            .then(() => {
              return job.moveToFailed(new Error('test error'), true);
            })
            .then(() => {
              return job
                .moveToFailed(new Error('test error'), true)
                .then(() => {
                  return job.isFailed().then(isFailed => {
                    expect(isFailed).to.be(true);
                    expect(job.stacktrace).not.be(null);
                    expect(job.stacktrace.length).to.be(stackTraceLimit);
                  });
                });
            });
        }
      );
    });
  });

  describe('.promote', () => {
    it('can promote a delayed job to be executed immediately', () => {
      return Job.create(queue, { foo: 'bar' }, { delay: 1500 }).then(job => {
        return job
          .isDelayed()
          .then(isDelayed => {
            expect(isDelayed).to.be(true);
          })
          .then(() => {
            return job.promote();
          })
          .then(() => {
            return job.isDelayed().then(isDelayed => {
              expect(isDelayed).to.be(false);
              return job.isWaiting().then(isWaiting => {
                expect(isWaiting).to.be(true);
                return;
              });
            });
          });
      });
    });

    it('should process a promoted job according to its priority', done => {
      queue.process(() => {
        return delay(100);
      });

      const completed = [];

      queue.on('completed', job => {
        completed.push(job.id);
        if (completed.length > 3) {
          expect(completed).to.be.eql(['1', '2', '3', '4']);
          done();
        }
      });
      const processStarted = new Promise(resolve =>
        queue.once('active', resolve)
      );

      const add = (id, ms) =>
        queue.add({}, { jobId: id, delay: ms, priority: 1 });

      add('1')
        .then(() => add('2', 1))
        .then(() => processStarted)
        .then(() => add('3', 5000))
        .then(job => {
          job.promote();
        })
        .then(() => add('4', 1));
    });

    it('should not promote a job that is not delayed', () => {
      return Job.create(queue, { foo: 'bar' }).then(job => {
        return job
          .isDelayed()
          .then(isDelayed => {
            expect(isDelayed).to.be(false);
          })
          .then(() => {
            return job.promote();
          })
          .then(() => {
            throw new Error('Job should not be promoted!');
          })
          .catch(err => {
            expect(err).to.be.ok();
          });
      });
    });
  });

  // TODO:
  // Divide into several tests
  //
  const scripts = require('../lib/scripts');
  it('get job status', function() {
    this.timeout(12000);

    const client = new redis();
    return Job.create(queue, { foo: 'baz' })
      .then(job => {
        return job
          .isStuck()
          .then(isStuck => {
            expect(isStuck).to.be(false);
            return job.getState();
          })
          .then(state => {
            expect(state).to.be('waiting');
            return scripts.moveToActive(queue).then(() => {
              return job.moveToCompleted();
            });
          })
          .then(() => {
            return job.isCompleted();
          })
          .then(isCompleted => {
            expect(isCompleted).to.be(true);
            return job.getState();
          })
          .then(state => {
            expect(state).to.be('completed');
            return client.zrem(queue.toKey('completed'), job.id);
          })
          .then(() => {
            return job.moveToDelayed(Date.now() + 10000, true);
          })
          .then(() => {
            return job.isDelayed();
          })
          .then(yes => {
            expect(yes).to.be(true);
            return job.getState();
          })
          .then(state => {
            expect(state).to.be('delayed');
            return client.zrem(queue.toKey('delayed'), job.id);
          })
          .then(() => {
            return job.moveToFailed(new Error('test'), true);
          })
          .then(() => {
            return job.isFailed();
          })
          .then(isFailed => {
            expect(isFailed).to.be(true);
            return job.getState();
          })
          .then(state => {
            expect(state).to.be('failed');
            return client.zrem(queue.toKey('failed'), job.id);
          })
          .then(res => {
            expect(res).to.be(1);
            return job.getState();
          })
          .then(state => {
            expect(state).to.be('stuck');
            return client.rpop(queue.toKey('wait'));
          })
          .then(() => {
            return client.lpush(queue.toKey('paused'), job.id);
          })
          .then(() => {
            return job.isPaused();
          })
          .then(isPaused => {
            expect(isPaused).to.be(true);
            return job.getState();
          })
          .then(state => {
            expect(state).to.be('paused');
            return client.rpop(queue.toKey('paused'));
          })
          .then(() => {
            return client.lpush(queue.toKey('wait'), job.id);
          })
          .then(() => {
            return job.isWaiting();
          })
          .then(isWaiting => {
            expect(isWaiting).to.be(true);
            return job.getState();
          })
          .then(state => {
            expect(state).to.be('waiting');
          });
      })
      .then(() => {
        return client.quit();
      });
  });

  describe('.finished', () => {
    it('should resolve when the job has been completed', done => {
      queue.process(() => {
        return delay(500);
      });
      queue
        .add({ foo: 'bar' })
        .then(job => {
          return job.finished();
        })
        .then(done, done);
    });

    it('should resolve when the job has been completed and return object', done => {
      queue.process((/*job*/) => {
        return delay(500).then(() => {
          return { resultFoo: 'bar' };
        });
      });
      queue
        .add({ foo: 'bar' })
        .then(job => {
          return job.finished();
        })
        .then(jobResult => {
          expect(jobResult).to.be.an('object');
          expect(jobResult.resultFoo).equal('bar');
          done();
        });
    });

    it('should resolve when the job has been delayed and completed and return object', done => {
      queue.process((/*job*/) => {
        return delay(300).then(() => {
          return { resultFoo: 'bar' };
        });
      });
      queue
        .add({ foo: 'bar' })
        .then(job => {
          return delay(600).then(() => {
            return job.finished();
          });
        })
        .then(jobResult => {
          expect(jobResult).to.be.an('object');
          expect(jobResult.resultFoo).equal('bar');
          done();
        });
    });

    it('should resolve when the job has been completed and return string', done => {
      queue.process((/*job*/) => {
        return delay(500).then(() => {
          return 'a string';
        });
      });
      queue
        .add({ foo: 'bar' })
        .then(job => {
          return delay(600).then(() => {
            return job.finished();
          });
        })
        .then(jobResult => {
          expect(jobResult).to.be.an('string');
          expect(jobResult).equal('a string');
          done();
        });
    });

    it('should resolve when the job has been delayed and completed and return string', done => {
      queue.process((/*job*/) => {
        return delay(300).then(() => {
          return 'a string';
        });
      });
      queue
        .add({ foo: 'bar' })
        .then(job => {
          return job.finished();
        })
        .then(jobResult => {
          expect(jobResult).to.be.an('string');
          expect(jobResult).equal('a string');
          done();
        });
    });

    it('should reject when the job has been failed', done => {
      queue.process(() => {
        return delay(500).then(() => {
          return Promise.reject(new Error('test error'));
        });
      });

      queue
        .add({ foo: 'bar' })
        .then(job => {
          return job.finished();
        })
        .then(
          () => {
            done(Error('should have been rejected'));
          },
          err => {
            expect(err.message).equal('test error');
            done();
          }
        );
    });

    it('should resolve directly if already processed', done => {
      queue.process(() => {
        return Promise.resolve();
      });
      queue
        .add({ foo: 'bar' })
        .then(job => {
          return delay(500).then(() => {
            return job.finished();
          });
        })
        .then(() => {
          done();
        }, done);
    });

    it('should reject directly if already processed', done => {
      queue.process(() => {
        return Promise.reject(Error('test error'));
      });
      queue
        .add({ foo: 'bar' })
        .then(job => {
          return delay(500).then(() => {
            return job.finished();
          });
        })
        .then(
          () => {
            done(Error('should have been rejected'));
          },
          err => {
            expect(err.message).equal('test error');
            done();
          }
        );
    });
  });
});<|MERGE_RESOLUTION|>--- conflicted
+++ resolved
@@ -124,14 +124,9 @@
   describe('.update', () => {
     it('should allow updating job data', () => {
       return Job.create(queue, { foo: 'bar' })
-<<<<<<< HEAD
-        .then(function(job) {
-          return job.update({ baz: 'qux' }).then(function() {
+        .then(job => {
+          return job.update({ baz: 'qux' }).then(() => {
             expect(job.data).to.be.eql({ baz: 'qux' });
-=======
-        .then(job => {
-          return job.update({ baz: 'qux' }).then(() => {
->>>>>>> ba3e6c44
             return job;
           });
         })
