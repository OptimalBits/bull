/*eslint-env node */
/*global Promise:true */
'use strict';

var Promise = require('bluebird');
var _ = require('lodash');
var scripts = require('./scripts');
var debuglog = require('debuglog')('bull');

/**
interface JobOptions
{
  priority: Priority;
  attempts: number;
}
*/

// queue: Queue, jobId: string, data: {}, opts: JobOptions
var Job = function(queue, data, opts){
  opts = opts || {};
  this.queue = queue;
  this.data = data;
  this.opts = opts;
  this._progress = 0;
  this.delay = opts.delay || 0;
  this.timestamp = opts.timestamp || Date.now();
  this.stacktrace = [];
  if(this.opts.attempts > 1){
    this.attempts = opts.attempts;
  }else{
    this.attempts = 1;
  }
  this.returnvalue = null;
  this.attemptsMade = 0;
};

//
// TODO: events emission to be based on pubsub to make them global.
//
function addJob(queue, job){
  var jobData = job.toData();
  var toKey = _.bind(queue.toKey, queue);
  return scripts.addJob(queue.client, toKey, job.opts.lifo, jobData);
}

Job.create = function(queue, data, opts){
  var job = new Job(queue, data, opts);

  return addJob(queue, job).then(function(jobId){
    job.jobId = jobId;
    queue.emit('waiting', job);
    debuglog('Job added', jobId);
    //
    // TODO: emit event based on pubsub
    //_this.emit('delayed', job);
    //
    return job;
  });
};

Job.fromId = function(queue, jobId){
  // jobId can be undefined if moveJob returns undefined
  if(!jobId) {
    return Promise.resolve();
  }
  return queue.client.hgetallAsync(queue.toKey(jobId)).then(function(jobData){
    if(jobData){
      return Job.fromData(queue, +jobId, jobData);
    }else{
      return jobData;
    }
  });
};

Job.prototype.toData = function(){
  return {
    data: JSON.stringify(this.data || {}),
    opts: JSON.stringify(this.opts || {}),
    progress: this._progress,
    delay: this.delay,
    timestamp: this.timestamp,
    attempts: this.attempts,
    attemptsMade: this.attemptsMade,
    stacktrace: JSON.stringify(this.stacktrace || null),
    returnvalue: JSON.stringify(this.returnvalue || null)
  };
};

Job.prototype.progress = function(progress){
  if(progress){
    var _this = this;
    return this.queue.client.hsetAsync(this.queue.toKey(this.jobId), 'progress', progress).then(function(){
      _this.queue.emit('progress', _this, progress);
    });
  }else{
    return this._progress;
  }
};

/**
  Return a unique key representin a lock for this Job
*/
Job.prototype.lockKey = function(){
  return this.queue.toKey(this.jobId) + ':lock';
};

/**
  Takes a lock for this job so that no other queue worker can process it at the
  same time.
*/
Job.prototype.takeLock = function(token, renew){
  var args = [this.lockKey(), token, 'PX', this.queue.LOCK_RENEW_TIME];
  if(!renew){
    args.push('NX');
  }

  return this.queue.client.setAsync.apply(this.queue.client, args).then(function(result){
    return result === 'OK';
  });
};

/**
  Renews a lock so that it gets some more time before expiring.
*/
Job.prototype.renewLock = function(token){
  return this.takeLock(token, true);
};

/**
  Releases the lock. Only locks owned by the queue instance can be released.
*/
Job.prototype.releaseLock = function(token){
  return scripts.releaseLock(this, token);
};

Job.prototype.delayIfNeeded = function(){
  if(this.delay){
    var jobDelayedTimestamp = this.timestamp + this.delay;
    if(jobDelayedTimestamp > Date.now()){
      return this.moveToDelayed(jobDelayedTimestamp).then(function(){
        return true;
      });
    }
  }
  return Promise.resolve(false);
};

Job.prototype.moveToCompleted = function(returnValue){
  this.returnvalue = returnValue;
  return scripts.moveToCompleted(this);
};

Job.prototype.moveToFailed = function(err){
  var _this = this;
  this.stacktrace.push(err.stack);
  return this._saveAttempt().then(function() {
    // Check if an automatic retry should be performed
    if(_this.attemptsMade < _this.attempts){
      // Check if backoff is needed
      var backoff = _this._getBackOff();
      if(backoff){
        // If so, move to delayed
        return _this._moveToSet('delayed', Date.now() + backoff);
      }else{
        // If not, retry immediately
        return _this._retryAtOnce();
      }
    }
    // If not, move to failed
    return _this._moveToSet('failed');
  });
};

Job.prototype.moveToDelayed = function(timestamp){
  return this._moveToSet('delayed', timestamp);
};

Job.prototype.promote = function(){
  var queue = this.queue;
  var jobId = this.jobId;

  var script = [
    'if redis.call("ZREM", KEYS[1], ARGV[1]) == 1 then',
    ' redis.call("LPUSH", KEYS[2], ARGV[1])',
    ' return 0',
    'else',
    ' return -1',
    'end'
  ].join('\n');

  var keys = _.map(['delayed', 'wait'], function(name){
    return queue.toKey(name);
  });

  return queue.client.evalAsync(
    script,
    keys.length,
    keys[0],
    keys[1],
    jobId).then(function(result){
      if(result === -1){
        throw new Error('Job ' + jobId + ' is not in a delayed state');
      }
    });
};

Job.prototype.retry = function(){
  var key = this.queue.toKey('wait');
  var failed = this.queue.toKey('failed');
  var channel = this.queue.toKey('jobs');
  var multi = this.queue.multi();
  var _this = this;

  multi.srem(failed, this.jobId);
  // if queue is LIFO use rpushAsync
  multi[(this.opts.lifo ? 'r' : 'l') + 'push'](key, this.jobId);
  multi.publish(channel, this.jobId);

  return multi.execAsync().then(function(){
    _this.queue.emit('waiting', _this);
    return _this;
  });
};

Job.prototype.isCompleted = function(){
  return this._isDone('completed');
};

Job.prototype.isFailed = function(){
  return this._isDone('failed');
};

Job.prototype.isDelayed = function() {
  return this.queue.client
    .zrankAsync(this.queue.toKey('delayed'), this.jobId).then(function(rank) {
      return rank !== null;
    });
};

Job.prototype.isActive = function() {
  return this._isInList('active');
};

Job.prototype.isWaiting = function() {
  return this._isInList('wait');
};

Job.prototype.isPaused = function() {
  return this._isInList('paused');
};

Job.prototype.isStuck = function() {
  return this.getState().then(function(state) {
    return state === 'stuck';
  });
};

Job.prototype.getState = function() {
  var _this = this;
  var fns = [
    { fn: 'isCompleted', state: 'completed' },
    { fn: 'isFailed', state: 'failed' },
    { fn: 'isDelayed', state: 'delayed' },
    { fn: 'isActive', state: 'active' },
    { fn: 'isWaiting', state: 'waiting' },
    { fn: 'isPaused', state: 'paused' }
  ];

  return Promise.reduce(fns, function(state, fn) {
    if(state){
      return state;
    }
    return _this[fn.fn]().then(function(result) {
      return result ? fn.state : null;
    });
  }, null).then(function(result) {
    return result ? result : 'stuck';
  });
};

/**
  Removes a job from the queue and from all the lists where it may be stored.
*/
Job.prototype.remove = function(){
  var queue = this.queue;
  var job = this;
  return scripts.remove(queue, this.jobId).then(function(){
    queue.emit('removed', job);
  });
};

// -----------------------------------------------------------------------------
// Private methods
// -----------------------------------------------------------------------------
Job.prototype._isDone = function(list){
  return this.queue.client
    .sismemberAsync(this.queue.toKey(list), this.jobId).then(function(isMember){
      return isMember === 1;
    });
};

Job.prototype._isInList = function(list) {
  var script = [
    'local function item_in_list (list, item)',
    '  for _, v in pairs(list) do',
    '    if v == item then',
    '      return 1',
    '    end',
    '  end',
    '  return nil',
    'end',
    'local items = redis.call("LRANGE", KEYS[1], 0, -1)',
    'return item_in_list(items, ARGV[1])'
  ].join('\n');

  return this.queue.client.evalAsync(script, 1, this.queue.toKey(list), this.jobId).then(function(result){
    return result === 1;
  });
};

Job.prototype._moveToSet = function(set, context){
  var queue = this.queue;
  var jobId = this.jobId;

  return scripts.moveToSet(queue, set, jobId, context);
};

Job.prototype._getBackOff = function() {
  var backoff = 0;
  var delay;
  if(this.opts.backoff){
    if(!isNaN(this.opts.backoff)){
      backoff = this.opts.backoff;
    }else if(this.opts.backoff.type === 'fixed'){
      backoff = this.opts.backoff.delay;
    }else if(this.opts.backoff.type === 'exponential'){
      delay = this.opts.backoff.delay;
      backoff = Math.round((Math.pow(2, this.attemptsMade) - 1) * delay);
    }
  }
  return backoff;
};

Job.prototype._retryAtOnce = function(){
  var queue = this.queue;
  var jobId = this.jobId;

  var script = [
    'if redis.call("EXISTS", KEYS[3]) == 1 then',
    ' redis.call("LREM", KEYS[1], 0, ARGV[2])',
    ' redis.call(ARGV[1], KEYS[2], ARGV[2])',
    ' return 0',
    'else',
    ' return -1',
    'end'
  ].join('\n');

  var keys = _.map(['active', 'wait', jobId], function(name){
    return queue.toKey(name);
  });

  var pushCmd = (this.opts.lifo ? 'R' : 'L') + 'PUSH';

  return queue.client.evalAsync(
    script,
    keys.length,
    keys[0],
    keys[1],
    keys[2],
    pushCmd,
    jobId).then(function(result){
      if(result === -1){
        throw new Error('Missing Job ' + jobId + ' during retry');
      }
    });
};

Job.prototype._saveAttempt = function(){
  if(isNaN(this.attemptsMade)){
    this.attemptsMade = 1;
  }else{
    this.attemptsMade++;
  }
  var params = {
    attemptsMade: this.attemptsMade
  };
  if(this.stacktrace){
    params.stacktrace = JSON.stringify(this.stacktrace);
  }
  return this.queue.client.hmsetAsync(this.queue.toKey(this.jobId), params);
};

/**
*/
Job.fromData = function(queue, jobId, data){
<<<<<<< HEAD
  try {
    var job = new Job(queue, jobId, JSON.parse(data.data), JSON.parse(data.opts));
  }
  catch (err) {
    //Job unable to be parsed. Remove it.
    var job = new Job(queue, jobId, {}, {});
    job.remove().then(function() {
      console.log("removed job %s, invalid: %s", jobId, err);
    });
    return null;
  }
=======
  var job = new Job(queue, JSON.parse(data.data), JSON.parse(data.opts));
  job.jobId = jobId;
>>>>>>> d90460b0
  job._progress = parseInt(data.progress);
  job.delay = parseInt(data.delay);
  job.timestamp = parseInt(data.timestamp);
  job.attempts = parseInt(data.attempts);
  if(isNaN(job.attempts)) {
    job.attempts = 1; // Default to 1 try for legacy jobs
  }
  job.attemptsMade = parseInt(data.attemptsMade);
  var _traces;
  try{
    _traces = JSON.parse(data.stacktrace);
    if(!(_traces instanceof Array)){
      _traces = [];
    }
  }catch (err){
    _traces = [];
  }

  job.stacktrace = _traces;
  try{
    job.returnvalue = JSON.parse(data.returnvalue);
  }catch (e){
    //swallow exception because the returnvalue got corrupted somehow.
    debuglog('corrupted returnvalue: ' + data.returnvalue, e);
  }
  return job;
};

module.exports = Job;<|MERGE_RESOLUTION|>--- conflicted
+++ resolved
@@ -393,22 +393,19 @@
 /**
 */
 Job.fromData = function(queue, jobId, data){
-<<<<<<< HEAD
   try {
-    var job = new Job(queue, jobId, JSON.parse(data.data), JSON.parse(data.opts));
+    var job = new Job(queue, JSON.parse(data.data), JSON.parse(data.opts));
+    job.jobId = jobId;
   }
   catch (err) {
     //Job unable to be parsed. Remove it.
-    var job = new Job(queue, jobId, {}, {});
+    var job = new Job(queue, JSON.parse(data.data), JSON.parse(data.opts));
+    job.jobId = jobId;
     job.remove().then(function() {
       console.log("removed job %s, invalid: %s", jobId, err);
     });
     return null;
   }
-=======
-  var job = new Job(queue, JSON.parse(data.data), JSON.parse(data.opts));
-  job.jobId = jobId;
->>>>>>> d90460b0
   job._progress = parseInt(data.progress);
   job.delay = parseInt(data.delay);
   job.timestamp = parseInt(data.timestamp);
