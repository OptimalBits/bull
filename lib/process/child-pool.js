--- conflicted
+++ resolved
@@ -1,15 +1,9 @@
 'use strict';
 
-<<<<<<< HEAD
-var fork = require('child_process').fork;
-var path = require('path');
-var _ = require('lodash');
-var getPort = require('get-port');
-=======
 const fork = require('child_process').fork;
 const path = require('path');
 const _ = require('lodash');
->>>>>>> d962e2c3
+const getPort = require('get-port');
 
 const ChildPool = function ChildPool() {
   if (!(this instanceof ChildPool)) {
@@ -50,7 +44,6 @@
     return Promise.resolve(child);
   }
 
-<<<<<<< HEAD
   return convertExecArgv(process.execArgv).then(function(execArgv) {
     child = fork(path.join(__dirname, './master.js'), {
       execArgv: execArgv
@@ -64,25 +57,6 @@
     return initChild(child, child.processFile).then(function() {
       return child;
     });
-=======
-  // if node process is running with --inspect, don't include that option
-  // when spawning the children
-  const execArgv = _.filter(process.execArgv, arg => {
-    return arg.indexOf('--inspect') === -1;
-  });
-
-  child = fork(path.join(__dirname, './master.js'), {
-    execArgv
-  });
-  child.processFile = processFile;
-
-  this.retained[child.pid] = child;
-
-  child.on('exit', this.remove.bind(this, child));
-
-  return initChild(child, processFile).then(() => {
-    return child;
->>>>>>> d962e2c3
   });
 };
 
