'use strict';

const fork = require('child_process').fork;
const path = require('path');
const _ = require('lodash');
const getPort = require('get-port');
const { killAsync } = require('./utils');

const CHILD_KILL_TIMEOUT = 30000;

const ChildPool = function ChildPool() {
  if (!(this instanceof ChildPool)) {
    return new ChildPool();
  }

  // Flag for keeping or killing processes after finished processing, default keep always
  this.reuseProcesses = true;

  this.retained = {};
  this.free = {};
};

<<<<<<< HEAD
ChildPool.prototype.setReuseProcesses = function(reuseProcesses) {
  this.reuseProcesses = reuseProcesses;
=======
const convertExecArgv = function(execArgv) {
  const standard = [];
  const promises = [];

  _.forEach(execArgv, arg => {
    if (arg.indexOf('--inspect') === -1) {
      standard.push(arg);
    } else {
      const argName = arg.split('=')[0];
      promises.push(
        getPort().then(port => {
          return `${argName}=${port}`;
        })
      );
    }
  });

  return Promise.all(promises).then(convertedArgs => {
    return standard.concat(convertedArgs);
  });
>>>>>>> 30510128
};

ChildPool.prototype.retain = function(processFile) {
  const _this = this;
  let child = _this.getFree(processFile).pop();

  if (child) {
    _this.retained[child.pid] = child;
    return Promise.resolve(child);
  }

  return convertExecArgv(process.execArgv).then(execArgv => {
    child = fork(path.join(__dirname, './master.js'), {
      execArgv
    });
    child.processFile = processFile;

    _this.retained[child.pid] = child;

    child.on('exit', _this.remove.bind(_this, child));

    return initChild(child, child.processFile).then(() => {
      return child;
    });
  });
};

ChildPool.prototype.release = function(child) {
  if (this.reuseProcesses === true) {
    delete this.retained[child.pid];
    this.getFree(child.processFile).push(child);
  } else {
    this.kill(child);
  }
};

ChildPool.prototype.remove = function(child) {
  delete this.retained[child.pid];

  const free = this.getFree(child.processFile);

  const childIndex = free.indexOf(child);
  if (childIndex > -1) {
    free.splice(childIndex, 1);
  }
};

ChildPool.prototype.kill = function(child, signal) {
  this.remove(child);
  return killAsync(child, signal || 'SIGKILL', CHILD_KILL_TIMEOUT);
};

ChildPool.prototype.clean = function() {
  const children = _.values(this.retained).concat(this.getAllFree());
  this.retained = {};
  this.free = {};

  const allKillPromises = [];
  children.forEach(child => {
    allKillPromises.push(this.kill(child, 'SIGTERM'));
  });
  return Promise.all(allKillPromises).then(() => {});
};

ChildPool.prototype.getFree = function(id) {
  return (this.free[id] = this.free[id] || []);
};

ChildPool.prototype.getAllFree = function() {
  return _.flatten(_.values(this.free));
};

async function initChild(child, processFile) {
  const onComplete = new Promise(resolve => {
    const onMessageHandler = msg => {
      if (msg.cmd === 'init-complete') {
        resolve();
        child.off('message', onMessageHandler);
      }
    };
    child.on('message', onMessageHandler);
  });

  await new Promise(resolve =>
    child.send({ cmd: 'init', value: processFile }, resolve)
  );
  await onComplete;
}
module.exports = ChildPool;<|MERGE_RESOLUTION|>--- conflicted
+++ resolved
@@ -20,10 +20,6 @@
   this.free = {};
 };
 
-<<<<<<< HEAD
-ChildPool.prototype.setReuseProcesses = function(reuseProcesses) {
-  this.reuseProcesses = reuseProcesses;
-=======
 const convertExecArgv = function(execArgv) {
   const standard = [];
   const promises = [];
@@ -44,8 +40,11 @@
   return Promise.all(promises).then(convertedArgs => {
     return standard.concat(convertedArgs);
   });
->>>>>>> 30510128
 };
+
+ChildPool.prototype.setReuseProcesses = function(reuseProcesses) {
+  this.reuseProcesses = reuseProcesses;
+}
 
 ChildPool.prototype.retain = function(processFile) {
   const _this = this;
