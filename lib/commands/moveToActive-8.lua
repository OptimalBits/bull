--[[
  Move next job to be processed to active, lock it and fetch its data. The job
  may be delayed, in that case we need to move it to the delayed set instead.

  This operation guarantees that the worker owns the job during the locks
  expiration time. The worker is responsible of keeping the lock fresh
  so that no other worker picks this job again.

  Input:
      KEYS[1] wait key
      KEYS[2] active key
      KEYS[3] priority key
      KEYS[4] active event key
      KEYS[5] stalled key

      -- Rate limiting
      KEYS[6] rate limiter key
      KEYS[7] delayed key

      --
      KEYS[8] drained key

      ARGV[1] key prefix
      ARGV[2] lock token
      ARGV[3] lock duration in milliseconds
      ARGV[4] timestamp
      ARGV[5] optional jobid

      ARGV[6] optional jobs per time unit (rate limiter)
      ARGV[7] optional time unit (rate limiter)
      ARGV[8] optional do not do anything with job if rate limit hit
]]

local jobId
local rcall = redis.call

if(ARGV[5] ~= "") then
  jobId = ARGV[5]

  -- clean stalled key
  rcall("SREM", KEYS[5], jobId)
else
  -- move from wait to active
  jobId = rcall("RPOPLPUSH", KEYS[1], KEYS[2])
end

if jobId then
  -- Check if we need to perform rate limiting.
  if(ARGV[6]) then
    local rateLimiterKey = KEYS[6];
    local jobCounter
    local maxJobs = tonumber(ARGV[6])
<<<<<<< HEAD
    jobCounter = tonumber(rcall("GET", rateLimiterKey))
=======
    local bounceBack = ARGV[8]
    jobCounter = tonumber(rcall("GET", KEYS[6]))
    -- rate limit hit
>>>>>>> 226a3ae2
    if jobCounter ~= nil and jobCounter >= maxJobs then
      local delay = tonumber(rcall("PTTL", rateLimiterKey))
      local timestamp = delay + tonumber(ARGV[4])

      if bounceBack == 'false' then
        -- put job into delayed queue
        rcall("ZADD", KEYS[7], timestamp * 0x1000 + bit.band(jobCounter, 0xfff), jobId)
        rcall("PUBLISH", KEYS[7], timestamp)
      end
      -- remove from active queue
      rcall("LREM", KEYS[2], 1, jobId)
      return
    else
      jobCounter = rcall("INCR", rateLimiterKey)
      if tonumber(jobCounter) == 1 then
        rcall("PEXPIRE", rateLimiterKey, ARGV[7])
      end
    end
  end

  local jobKey = ARGV[1] .. jobId
  local lockKey = jobKey .. ':lock'

  -- get a lock
  rcall("SET", lockKey, ARGV[2], "PX", ARGV[3])

  rcall("ZREM", KEYS[3], jobId) -- remove from priority
  rcall("PUBLISH", KEYS[4], jobId)
  rcall("HSET", jobKey, "processedOn", ARGV[4])

  return {rcall("HGETALL", jobKey), jobId} -- get job data
else
  rcall("PUBLISH", KEYS[8], "")
end<|MERGE_RESOLUTION|>--- conflicted
+++ resolved
@@ -48,15 +48,11 @@
   -- Check if we need to perform rate limiting.
   if(ARGV[6]) then
     local rateLimiterKey = KEYS[6];
-    local jobCounter
-    local maxJobs = tonumber(ARGV[6])
-<<<<<<< HEAD
-    jobCounter = tonumber(rcall("GET", rateLimiterKey))
-=======
+    local jobCounter = tonumber(rcall("GET", rateLimiterKey))
+    local maxJobs = tonumber(rateLimiterKey)
     local bounceBack = ARGV[8]
-    jobCounter = tonumber(rcall("GET", KEYS[6]))
+    
     -- rate limit hit
->>>>>>> 226a3ae2
     if jobCounter ~= nil and jobCounter >= maxJobs then
       local delay = tonumber(rcall("PTTL", rateLimiterKey))
       local timestamp = delay + tonumber(ARGV[4])
