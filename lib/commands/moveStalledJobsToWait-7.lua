--[[
  Move stalled jobs to wait.

    Input:
      KEYS[1] 'stalled' (SET)
      KEYS[2] 'wait',   (LIST)
      KEYS[3] 'active', (LIST)
      KEYS[4] 'failed', (ZSET)
      KEYS[5] 'stalled-check', (KEY)

      KEYS[6] 'meta-paused', (KEY)
      KEYS[7] 'paused', (LIST)

      ARGV[1]  Max stalled job count
      ARGV[2]  queue.toKey('')
      ARGV[3]  timestamp
      ARGV[4]  max check time

    Events:
      'stalled' with stalled job id.
]]

local rcall = redis.call

local function removeJob(jobId, baseKey)
  local jobKey = baseKey .. jobId
  rcall("DEL", jobKey, jobKey .. ':logs')
end

local function removeJobsByMaxAge(timestamp, maxAge, targetSet, prefix)
  local start = timestamp - maxAge * 1000
  local jobIds = rcall("ZREVRANGEBYSCORE", targetSet, start, "-inf")
  for i, jobId in ipairs(jobIds) do
    removeJob(jobId, prefix)
  end
  rcall("ZREMRANGEBYSCORE", targetSet, "-inf", start)
end

local function removeJobsByMaxCount(maxCount, targetSet, prefix)
  local start = maxCount
  local jobIds = rcall("ZREVRANGE", targetSet, start, -1)
  for i, jobId in ipairs(jobIds) do
    removeJob(jobId, prefix)
  end
  rcall("ZREMRANGEBYRANK", targetSet, 0, -(maxCount + 1))
end

local function batches(n, batchSize)
  local i = 0

  return function()
    local from = i * batchSize + 1
    i = i + 1
    if (from <= n) then
      local to = math.min(from + batchSize - 1, n)
      return from, to
    end
  end
end

-- Check if we need to check for stalled jobs now.
if rcall("EXISTS", KEYS[5]) == 1 then
  return {{}, {}}
end

rcall("SET", KEYS[5], ARGV[3], "PX", ARGV[4])

-- Move all stalled jobs to wait
local stalling = rcall('SMEMBERS', KEYS[1])
local stalled = {}
local failed = {}
if(#stalling > 0) then

  local dst
  -- wait or paused destination
  if rcall("EXISTS", KEYS[6]) ~= 1 then
    dst = KEYS[2]
  else
    dst = KEYS[7]
  end

  rcall('DEL', KEYS[1])

  local MAX_STALLED_JOB_COUNT = tonumber(ARGV[1])

  -- Remove from active list
  for i, jobId in ipairs(stalling) do
    local jobKey = ARGV[2] .. jobId

    -- Check that the lock is also missing, then we can handle this job as really stalled.
    if(rcall("EXISTS", jobKey .. ":lock") == 0) then
      --  Remove from the active queue.
      local removed = rcall("LREM", KEYS[3], 1, jobId)

      if(removed > 0) then
        -- If this job has been stalled too many times, such as if it crashes the worker, then fail it.
        local stalledCount = rcall("HINCRBY", jobKey, "stalledCounter", 1)
        if(stalledCount > MAX_STALLED_JOB_COUNT) then
          local rawOpts = rcall("HGET", jobKey, "opts")
          local opts = cjson.decode(rawOpts)
          local removeOnFailType = type(opts["removeOnFail"])
          rcall("ZADD", KEYS[4], ARGV[3], jobId)
<<<<<<< HEAD
          rcall("HMSET", jobKey, "failedReason", "job stalled more than allowable limit",
            "finishedOn", ARGV[3])
          rcall("PUBLISH", KEYS[4],  "{\"jobId\":\"" .. jobId .. "\", \"val\": \"job stalled more than maxStalledCount\"}")

          if removeOnFailType == "number" then
            removeJobsByMaxCount(opts["removeOnFail"],
                KEYS[4], ARGV[2])
          elseif removeOnFailType == "boolean" then
            if opts["removeOnFail"] then
              removeJob(jobId, ARGV[2])
              rcall("ZREM", KEYS[4], jobId)
            end
          elseif removeOnFailType ~= "nil" then
            local maxAge = opts["removeOnFail"]["age"]
            local maxCount = opts["removeOnFail"]["count"]

            if maxAge ~= nil then
              removeJobsByMaxAge(ARGV[3], maxAge,
                KEYS[4], ARGV[2])
            end

            if maxCount ~= nil and maxCount > 0 then
              removeJobsByMaxCount(maxCount, KEYS[4],
                ARGV[2])
            end
          end

=======
          rcall("HSET", jobKey, "failedReason", "job stalled more than allowable limit")
          rcall("PUBLISH", KEYS[4],  '{"jobId":"' .. jobId .. '", "val": "job stalled more than maxStalledCount"}')
>>>>>>> 12ebcc68
          table.insert(failed, jobId)
        else
          -- Move the job back to the wait queue, to immediately be picked up by a waiting worker.
          rcall("RPUSH", dst, jobId)
          rcall('PUBLISH', KEYS[1] .. '@', jobId)
          table.insert(stalled, jobId)
        end
      end
    end
  end
end

-- Mark potentially stalled jobs
local active = rcall('LRANGE', KEYS[3], 0, -1)

if (#active > 0) then
  for from, to in batches(#active, 7000) do
    rcall('SADD', KEYS[1], unpack(active, from, to))
  end
end

return {failed, stalled}<|MERGE_RESOLUTION|>--- conflicted
+++ resolved
@@ -100,10 +100,9 @@
           local opts = cjson.decode(rawOpts)
           local removeOnFailType = type(opts["removeOnFail"])
           rcall("ZADD", KEYS[4], ARGV[3], jobId)
-<<<<<<< HEAD
           rcall("HMSET", jobKey, "failedReason", "job stalled more than allowable limit",
             "finishedOn", ARGV[3])
-          rcall("PUBLISH", KEYS[4],  "{\"jobId\":\"" .. jobId .. "\", \"val\": \"job stalled more than maxStalledCount\"}")
+          rcall("PUBLISH", KEYS[4],  '{"jobId":"' .. jobId .. '", "val": "job stalled more than maxStalledCount"}')
 
           if removeOnFailType == "number" then
             removeJobsByMaxCount(opts["removeOnFail"],
@@ -128,10 +127,6 @@
             end
           end
 
-=======
-          rcall("HSET", jobKey, "failedReason", "job stalled more than allowable limit")
-          rcall("PUBLISH", KEYS[4],  '{"jobId":"' .. jobId .. '", "val": "job stalled more than maxStalledCount"}')
->>>>>>> 12ebcc68
           table.insert(failed, jobId)
         else
           -- Move the job back to the wait queue, to immediately be picked up by a waiting worker.
