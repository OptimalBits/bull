/**
 * Includes all the scripts needed by the queue and jobs.
 */

'use strict';

const _ = require('lodash');

const scripts = {
  isJobInList(client, listKey, jobId) {
    return client.isJobInList([listKey, jobId]).then(result => {
      return result === 1;
    });
  },

  addJob(client, queue, job, opts) {
    const queueKeys = queue.keys;
    let keys = [
      queueKeys.wait,
      queueKeys.paused,
      queueKeys['meta-paused'],
      queueKeys.id,
      queueKeys.delayed,
      queueKeys.priority
    ];

    const args = [
      queueKeys[''],
      _.isUndefined(opts.customJobId) ? '' : opts.customJobId,
      job.name,
      job.data,
      job.opts,
      job.timestamp,
      job.delay,
      job.delay ? job.timestamp + job.delay : 0,
      opts.priority || 0,
      opts.lifo ? 'RPUSH' : 'LPUSH',
      queue.token
    ];
    keys = keys.concat(args);
    return client.addJob(keys);
  },

  pause(queue, pause) {
    let src = 'wait',
      dst = 'paused';
    if (!pause) {
      src = 'paused';
      dst = 'wait';
    }

    const keys = _.map(
      [src, dst, 'meta-paused', pause ? 'paused' : 'resumed'],
      name => {
        return queue.toKey(name);
      }
    );

    return queue.client.pause(keys.concat([pause ? 'paused' : 'resumed']));
  },

  moveToActive(queue, jobId) {
    const queueKeys = queue.keys;
    const keys = [queueKeys.wait, queueKeys.active, queueKeys.priority];

    keys[3] = keys[1] + '@' + queue.token;
    keys[4] = queueKeys.stalled;
    keys[5] = queueKeys.limiter;
    keys[6] = queueKeys.delayed;
    keys[7] = queueKeys.drained;

    const args = [
      queueKeys[''],
      queue.token,
      queue.settings.lockDuration,
      Date.now(),
      jobId
    ];

    if (queue.limiter) {
      args.push(
        queue.limiter.max,
        queue.limiter.duration,
        !!queue.limiter.bounceBack
      );
    }
    return queue.client.moveToActive(keys.concat(args)).then(raw2jobData);
  },

  updateProgress(job, progress) {
    const queue = job.queue;
    const keys = [job.id, 'progress'].map(name => {
      return queue.toKey(name);
    });

    const progressJson = JSON.stringify(progress);
    return queue.client
      .updateProgress(keys, [progressJson, job.id + ',' + progressJson])
      .then(() => {
        queue.emit('progress', job, progress);
      });
  },

  moveToFinishedArgs(
    job,
    val,
    propVal,
    shouldRemove,
    target,
    ignoreLock,
    notFetch
  ) {
    const queue = job.queue;
    const queueKeys = queue.keys;

    const keys = [
      queueKeys.active,
      queueKeys[target],
      queue.toKey(job.id),
      queueKeys.wait,
      queueKeys.priority,
      queueKeys.active + '@' + queue.token
    ];

    if (typeof shouldRemove === 'boolean') {
      shouldRemove = shouldRemove ? '1' : '0';
    } else if (typeof shouldRemove === 'number') {
      shouldRemove = `${shouldRemove + 1}`;
    }

    const args = [
      job.id,
      job.finishedOn,
      propVal,
      _.isUndefined(val) ? 'null' : val,
      ignoreLock ? '0' : queue.token,
      shouldRemove,
      JSON.stringify({ jobId: job.id, val: val }),
      notFetch || queue.paused || queue.closing || queue.limiter ? 0 : 1,
      queueKeys[''],
      queue.settings.lockDuration,
      queue.token
    ];

    return keys.concat(args);
  },

  moveToFinished(
    job,
    val,
    propVal,
    shouldRemove,
    target,
    ignoreLock,
    notFetch = false
  ) {
    const args = scripts.moveToFinishedArgs(
      job,
      val,
      propVal,
      shouldRemove,
      target,
      ignoreLock,
      notFetch,
      job.queue.toKey('')
    );
    return job.queue.client.moveToFinished(args).then(result => {
      if (result < 0) {
        throw scripts.finishedErrors(result, job.id, 'finished');
      } else if (result) {
        return raw2jobData(result);
      }
      return 0;
    });
  },

  finishedErrors(code, jobId, command) {
    switch (code) {
      case -1:
        return new Error('Missing key for job ' + jobId + ' ' + command);
      case -2:
        return new Error('Missing lock for job ' + jobId + ' ' + command);
    }
  },

  // TODO: add a retention argument for completed and finished jobs (in time).
  moveToCompleted(
    job,
    returnvalue,
    removeOnComplete,
    ignoreLock,
    notFetch = false
  ) {
    return scripts.moveToFinished(
      job,
      returnvalue,
      'returnvalue',
      removeOnComplete,
      'completed',
      ignoreLock,
      notFetch
    );
  },

  moveToFailedArgs(job, failedReason, removeOnFailed, ignoreLock) {
    return scripts.moveToFinishedArgs(
      job,
      failedReason,
      'failedReason',
      removeOnFailed,
      'failed',
      ignoreLock,
      true
    );
  },

  moveToFailed(job, failedReason, removeOnFailed, ignoreLock) {
    const args = scripts.moveToFailedArgs(
      job,
      failedReason,
      removeOnFailed,
      ignoreLock
    );
    return scripts.moveToFinished(args);
  },

  isFinished(job) {
    const keys = _.map(['completed', 'failed'], key => {
      return job.queue.toKey(key);
    });

    return job.queue.client.isFinished(keys.concat([job.id]));
  },

  moveToDelayedArgs(queue, jobId, timestamp, ignoreLock) {
    //
    // Bake in the job id first 12 bits into the timestamp
    // to guarantee correct execution order of delayed jobs
    // (up to 4096 jobs per given timestamp or 4096 jobs apart per timestamp)
    //
    // WARNING: Jobs that are so far apart that they wrap around will cause FIFO to fail
    //
    timestamp = _.isUndefined(timestamp) ? 0 : timestamp;

    timestamp = +timestamp || 0;
    timestamp = timestamp < 0 ? 0 : timestamp;
    if (timestamp > 0) {
      timestamp = timestamp * 0x1000 + (jobId & 0xfff);
    }

    const keys = _.map(['active', 'delayed', jobId], name => {
      return queue.toKey(name);
    });
    return keys.concat([
      JSON.stringify(timestamp),
      jobId,
      ignoreLock ? '0' : queue.token
    ]);
  },

  moveToDelayed(queue, jobId, timestamp, ignoreLock) {
    const args = scripts.moveToDelayedArgs(queue, jobId, timestamp, ignoreLock);
    return queue.client.moveToDelayed(args).then(result => {
      switch (result) {
        case -1:
          throw new Error(
            'Missing Job ' +
              jobId +
              ' when trying to move from active to delayed'
          );
        case -2:
          throw new Error(
            'Job ' +
              jobId +
              ' was locked when trying to move from active to delayed'
          );
      }
    });
  },

  remove(queue, jobId) {
    const keys = _.map(
      [
        'active',
        'wait',
        'delayed',
        'paused',
        'completed',
        'failed',
        'priority',
        jobId,
        jobId + ':logs'
      ],
      name => {
        return queue.toKey(name);
      }
    );

    return queue.client.removeJob(keys.concat([jobId, queue.token]));
  },

  extendLock(queue, jobId) {
    return queue.client.extendLock([
      queue.toKey(jobId) + ':lock',
      queue.keys.stalled,
      queue.token,
      queue.settings.lockDuration,
      jobId
    ]);
  },

  releaseLock(queue, jobId) {
    return queue.client.releaseLock([
      queue.toKey(jobId) + ':lock',
      queue.token
    ]);
  },

  takeLock(queue, job) {
    return queue.client.takeLock([
      job.lockKey(),
      queue.token,
      queue.settings.lockDuration
    ]);
  },

  /**
    It checks if the job in the top of the delay set should be moved back to the
    top of the  wait queue (so that it will be processed as soon as possible)
  */
  updateDelaySet(queue, delayedTimestamp) {
    const keys = [
      queue.keys.delayed,
      queue.keys.active,
      queue.keys.wait,
      queue.keys.priority,
      queue.keys.paused,
      queue.keys['meta-paused']
    ];

    const args = [queue.toKey(''), delayedTimestamp, queue.token];
    return queue.client.updateDelaySet(keys.concat(args));
  },

  promote(queue, jobId) {
    const keys = [queue.keys.delayed, queue.keys.wait, queue.keys.priority];

    const args = [queue.toKey(''), jobId, queue.token];

    return queue.client.promote(keys.concat(args));
  },

  /**
   * Looks for unlocked jobs in the active queue.
   *
   *    The job was being worked on, but the worker process died and it failed to renew the lock.
   *    We call these jobs 'stalled'. This is the most common case. We resolve these by moving them
   *    back to wait to be re-processed. To prevent jobs from cycling endlessly between active and wait,
   *    (e.g. if the job handler keeps crashing), we limit the number stalled job recoveries to settings.maxStalledCount.
   */
  moveUnlockedJobsToWait(queue) {
    const keys = [
      queue.keys.stalled,
      queue.keys.wait,
      queue.keys.active,
      queue.keys.failed,
      queue.keys['stalled-check'],
      queue.keys['meta-paused'],
      queue.keys.paused
    ];
    const args = [
      queue.settings.maxStalledCount,
      queue.toKey(''),
      Date.now(),
      queue.settings.stalledInterval
    ];
    return queue.client.moveStalledJobsToWait(keys.concat(args));
  },

<<<<<<< HEAD
  /**
   *  This function is exactly like <moveUnlockedJobsToWait> function.
   * except that it will not move unlocked jobs to wait, just mark as stalled, failed
   */

  getStalledJobs: function(queue) {
    var keys = [
      queue.keys.stalled,
      queue.keys.wait,
      queue.keys.active,
      queue.keys.failed,
      queue.keys['stalled-check'],
      queue.keys['meta-paused'],
      queue.keys.paused
    ];
    var args = [
      queue.settings.maxStalledCount,
      queue.toKey(''),
      Date.now(),
      queue.settings.stalledInterval
    ];
    return queue.client.getStalledJobs(keys.concat(args));
  },

  // TODO: Refactor into lua script
=======
>>>>>>> 5f307266
  cleanJobsInSet(queue, set, ts, limit) {
    return queue.client.cleanJobsInSet([
      queue.toKey(set),
      queue.toKey(''),
      ts,
      limit || 0,
      set
    ]);
  },

  retryJobArgs(job, ignoreLock) {
    const queue = job.queue;
    const jobId = job.id;

    const keys = _.map(['active', 'wait', jobId], name => {
      return queue.toKey(name);
    });

    const pushCmd = (job.opts.lifo ? 'R' : 'L') + 'PUSH';

    return keys.concat([pushCmd, jobId, ignoreLock ? '0' : job.queue.token]);
  },

  /**
   * Attempts to reprocess a job
   *
   * @param {Job} job
   * @param {Object} options
   * @param {String} options.state The expected job state. If the job is not found
   * on the provided state, then it's not reprocessed. Supported states: 'failed', 'completed'
   *
   * @return {Promise<Number>} Returns a promise that evaluates to a return code:
   * 1 means the operation was a success
   * 0 means the job does not exist
   * -1 means the job is currently locked and can't be retried.
   * -2 means the job was not found in the expected set
   */
  reprocessJob(job, options) {
    const queue = job.queue;

    const keys = [
      queue.toKey(job.id),
      queue.toKey(job.id) + ':lock',
      queue.toKey(options.state),
      queue.toKey('wait')
    ];

    const args = [job.id, (job.opts.lifo ? 'R' : 'L') + 'PUSH', queue.token];

    return queue.client.reprocessJob(keys.concat(args));
  }
};

module.exports = scripts;

function array2obj(arr) {
  const obj = {};
  for (let i = 0; i < arr.length; i += 2) {
    obj[arr[i]] = arr[i + 1];
  }
  return obj;
}

function raw2jobData(raw) {
  if (raw) {
    const jobData = raw[0];
    if (jobData.length) {
      const job = array2obj(jobData);
      return [job, raw[1]];
    }
  }
  return [];
}<|MERGE_RESOLUTION|>--- conflicted
+++ resolved
@@ -376,8 +376,7 @@
     ];
     return queue.client.moveStalledJobsToWait(keys.concat(args));
   },
-
-<<<<<<< HEAD
+  
   /**
    *  This function is exactly like <moveUnlockedJobsToWait> function.
    * except that it will not move unlocked jobs to wait, just mark as stalled, failed
@@ -403,8 +402,6 @@
   },
 
   // TODO: Refactor into lua script
-=======
->>>>>>> 5f307266
   cleanJobsInSet(queue, set, ts, limit) {
     return queue.client.cleanJobsInSet([
       queue.toKey(set),
