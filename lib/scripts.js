/**
 * Includes all the scripts needed by the queue and jobs.
 */

'use strict';

const _ = require('lodash');
const debuglog = require('debuglog')('bull');

// TO Deprecate.
function execScript(client, hash, lua, numberOfKeys) {
  const args = _.drop(arguments, 4);

  if (!client[hash]) {
    debuglog(hash, lua, args);
    client.defineCommand(hash, { numberOfKeys, lua });
  }

  return client[hash](args);
}

const scripts = {
  isJobInList(client, listKey, jobId) {
    return client.isJobInList([listKey, jobId]).then(result => {
      return result === 1;
    });
  },

  addJob(client, queue, job, opts) {
    const queueKeys = queue.keys;
    let keys = [
      queueKeys.wait,
      queueKeys.paused,
      queueKeys['meta-paused'],
      queueKeys.id,
      queueKeys.delayed,
      queueKeys.priority
    ];

    const args = [
      queueKeys[''],
      _.isUndefined(opts.customJobId) ? '' : opts.customJobId,
      job.name,
      job.data,
      job.opts,
      job.timestamp,
      job.delay,
      job.delay ? job.timestamp + job.delay : 0,
      opts.priority || 0,
      opts.lifo ? 'RPUSH' : 'LPUSH',
      queue.token
    ];
    keys = keys.concat(args);
    return client.addJob(keys);
  },

  pause(queue, pause) {
    let src = 'wait',
      dst = 'paused';
    if (!pause) {
      src = 'paused';
      dst = 'wait';
    }

    const keys = _.map(
      [src, dst, 'meta-paused', pause ? 'paused' : 'resumed'],
      name => {
        return queue.toKey(name);
      }
    );

    return queue.client.pause(keys.concat([pause ? 'paused' : 'resumed']));
  },

  moveToActive(queue, jobId) {
    const queueKeys = queue.keys;
    const keys = [queueKeys.wait, queueKeys.active, queueKeys.priority];

    keys[3] = keys[1] + '@' + queue.token;
    keys[4] = queueKeys.stalled;
    keys[5] = queueKeys.limiter;
    keys[6] = queueKeys.delayed;
    keys[7] = queueKeys.drained;

    const args = [
      queueKeys[''],
      queue.token,
      queue.settings.lockDuration,
      Date.now(),
      jobId
    ];

    if (queue.limiter) {
      args.push(
        queue.limiter.max,
        queue.limiter.duration,
        !!queue.limiter.bounceBack
      );
    }
    return queue.client.moveToActive(keys.concat(args)).then(raw2jobData);
  },

  updateProgress(job, progress) {
    const queue = job.queue;
    const keys = [job.id, 'progress'].map(name => {
      return queue.toKey(name);
    });

    const progressJson = JSON.stringify(progress);
    return queue.client
      .updateProgress(keys, [progressJson, job.id + ',' + progressJson])
      .then(() => {
        queue.emit('progress', job, progress);
      });
  },

  moveToFinishedArgs(
    job,
    val,
    propVal,
    shouldRemove,
    target,
    ignoreLock,
    notFetch
  ) {
    const queue = job.queue;
    const queueKeys = queue.keys;

    const keys = [
      queueKeys.active,
      queueKeys[target],
      queue.toKey(job.id),
      queueKeys.wait,
      queueKeys.priority,
      queueKeys.active + '@' + queue.token
    ];

    const args = [
      job.id,
      Date.now(),
      propVal,
      _.isUndefined(val) ? 'null' : val,
      ignoreLock ? '0' : queue.token,
      shouldRemove ? '1' : '0',
      JSON.stringify({ jobId: job.id, val: val }),
      notFetch || queue.paused || queue.closing || queue.limiter ? 0 : 1,
      queueKeys[''],
      queue.settings.lockDuration,
      queue.token
    ];

    return keys.concat(args);
  },

<<<<<<< HEAD
  moveToFinished: function(
    job,
    val,
    propVal,
    shouldRemove,
    target,
    ignoreLock,
    notFetch
  ) {
    var args = scripts.moveToFinishedArgs(
=======
  moveToFinished(job, val, propVal, shouldRemove, target, ignoreLock) {
    const args = scripts.moveToFinishedArgs(
>>>>>>> 87cf4954
      job,
      val,
      propVal,
      shouldRemove,
      target,
      ignoreLock,
      notFetch
    );
    return job.queue.client.moveToFinished(args).then(result => {
      if (result < 0) {
        throw scripts.finishedErrors(result, job.id, 'finished');
      } else if (result) {
        return raw2jobData(result);
      }
      return 0;
    });
  },

  finishedErrors(code, jobId, command) {
    switch (code) {
      case -1:
        return new Error('Missing key for job ' + jobId + ' ' + command);
      case -2:
        return new Error('Missing lock for job ' + jobId + ' ' + command);
    }
  },

  // TODO: add a retention argument for completed and finished jobs (in time).
<<<<<<< HEAD
  moveToCompleted: function(
    job,
    returnvalue,
    removeOnComplete,
    ignoreLock,
    notFetch
  ) {
=======
  moveToCompleted(job, returnvalue, removeOnComplete, ignoreLock) {
>>>>>>> 87cf4954
    return scripts.moveToFinished(
      job,
      returnvalue,
      'returnvalue',
      removeOnComplete,
      'completed',
      ignoreLock,
      notFetch
    );
  },

  moveToFailedArgs(job, failedReason, removeOnFailed, ignoreLock) {
    return scripts.moveToFinishedArgs(
      job,
      failedReason,
      'failedReason',
      removeOnFailed,
      'failed',
      ignoreLock,
      true
    );
  },

  moveToFailed(job, failedReason, removeOnFailed, ignoreLock) {
    const args = scripts.moveToFailedArgs(
      job,
      failedReason,
      'failedReason',
      removeOnFailed,
      'failed',
      ignoreLock,
      true
    );
    return scripts.moveToFinished(args);
  },

  isFinished(job) {
    const keys = _.map(['completed', 'failed'], key => {
      return job.queue.toKey(key);
    });

    return job.queue.client.isFinished(keys.concat([job.id]));
  },

  moveToDelayedArgs(queue, jobId, timestamp, ignoreLock) {
    //
    // Bake in the job id first 12 bits into the timestamp
    // to guarantee correct execution order of delayed jobs
    // (up to 4096 jobs per given timestamp or 4096 jobs apart per timestamp)
    //
    // WARNING: Jobs that are so far apart that they wrap around will cause FIFO to fail
    //
    timestamp = _.isUndefined(timestamp) ? 0 : timestamp;

    timestamp = +timestamp || 0;
    timestamp = timestamp < 0 ? 0 : timestamp;
    if (timestamp > 0) {
      timestamp = timestamp * 0x1000 + (jobId & 0xfff);
    }

    const keys = _.map(['active', 'delayed', jobId], name => {
      return queue.toKey(name);
    });
    return keys.concat([
      JSON.stringify(timestamp),
      jobId,
      ignoreLock ? '0' : queue.token
    ]);
  },

  moveToDelayed(queue, jobId, timestamp, ignoreLock) {
    const args = scripts.moveToDelayedArgs(queue, jobId, timestamp, ignoreLock);
    return queue.client.moveToDelayed(args).then(result => {
      switch (result) {
        case -1:
          throw new Error(
            'Missing Job ' +
              jobId +
              ' when trying to move from active to delayed'
          );
        case -2:
          throw new Error(
            'Job ' +
              jobId +
              ' was locked when trying to move from active to delayed'
          );
      }
    });
  },

  remove(queue, jobId) {
    const keys = _.map(
      [
        'active',
        'wait',
        'delayed',
        'paused',
        'completed',
        'failed',
        'priority',
        jobId
      ],
      name => {
        return queue.toKey(name);
      }
    );

    return queue.client.removeJob(keys.concat([jobId, queue.token]));
  },

  extendLock(queue, jobId) {
    return queue.client.extendLock([
      queue.toKey(jobId) + ':lock',
      queue.keys.stalled,
      queue.token,
      queue.settings.lockDuration,
      jobId
    ]);
  },

  releaseLock(queue, jobId) {
    return queue.client.releaseLock([
      queue.toKey(jobId) + ':lock',
      queue.token
    ]);
  },

  takeLock(queue, job) {
    return queue.client.takeLock([
      job.lockKey(),
      queue.token,
      queue.settings.lockDuration
    ]);
  },

  /**
    It checks if the job in the top of the delay set should be moved back to the
    top of the  wait queue (so that it will be processed as soon as possible)
  */
  updateDelaySet(queue, delayedTimestamp) {
    const keys = [
      queue.keys.delayed,
      queue.keys.active,
      queue.keys.wait,
      queue.keys.priority,
      queue.keys.paused,
      queue.keys['meta-paused']
    ];

    const args = [queue.toKey(''), delayedTimestamp, queue.token];
    return queue.client.updateDelaySet(keys.concat(args));
  },

  promote(queue, jobId) {
    const keys = [queue.keys.delayed, queue.keys.wait, queue.keys.priority];

    const args = [queue.toKey(''), jobId, queue.token];

    return queue.client.promote(keys.concat(args));
  },

  /**
   * Looks for unlocked jobs in the active queue.
   *
   *    The job was being worked on, but the worker process died and it failed to renew the lock.
   *    We call these jobs 'stalled'. This is the most common case. We resolve these by moving them
   *    back to wait to be re-processed. To prevent jobs from cycling endlessly between active and wait,
   *    (e.g. if the job handler keeps crashing), we limit the number stalled job recoveries to settings.maxStalledCount.
   */
  moveUnlockedJobsToWait(queue) {
    const keys = [
      queue.keys.stalled,
      queue.keys.wait,
      queue.keys.active,
      queue.keys.failed,
      queue.keys['stalled-check'],
      queue.keys['meta-paused'],
      queue.keys.paused
    ];
    const args = [
      queue.settings.maxStalledCount,
      queue.toKey(''),
      Date.now(),
      queue.settings.stalledInterval
    ];
    return queue.client.moveStalledJobsToWait(keys.concat(args));
  },

  // TODO: Refactor into lua script
  cleanJobsInSet(queue, set, ts, limit) {
    let command;
    let removeCommand;
    let breakEarlyCommand = '';
    let hash;
    limit = limit || 0;

    switch (set) {
      case 'wait':
      case 'active':
      case 'paused':
        command = 'local jobs = redis.call("LRANGE", KEYS[1], 0, -1)';
        removeCommand = 'redis.call("LREM", KEYS[1], 0, job)';
        hash = 'cleanList';
        break;
      case 'delayed':
      case 'completed':
      case 'failed':
        command = 'local jobs = redis.call("ZRANGE", KEYS[1], 0, -1)';
        removeCommand = 'redis.call("ZREM", KEYS[1], job)';
        hash = 'cleanOSet';
        break;
    }

    if (limit > 0) {
      breakEarlyCommand = [
        'if deletedCount >= limit then',
        '  break',
        'end'
      ].join('\n');

      hash = hash + 'WithLimit';
    }

    const script = [
      command,
      'local deleted = {}',
      'local deletedCount = 0',
      'local limit = tonumber(ARGV[3])',
      'local jobTS',
      'for _, job in ipairs(jobs) do',
      breakEarlyCommand,
      '  local jobKey = ARGV[1] .. job',
      '  if (redis.call("EXISTS", jobKey ..  ":lock") == 0) then',
      '    jobTS = redis.call("HGET", jobKey, "timestamp")',
      '    if(not jobTS or jobTS < ARGV[2]) then',
      removeCommand,
      '      redis.call("DEL", jobKey)',
      '      deletedCount = deletedCount + 1',
      '      table.insert(deleted, job)',
      '    end',
      '  end',
      'end',
      'return deleted'
    ].join('\n');

    const args = [
      queue.client,
      hash,
      script,
      1,
      queue.toKey(set),
      queue.toKey(''),
      ts,
      limit
    ];

    return execScript.apply(scripts, args);
  },

  retryJobArgs(job, ignoreLock) {
    const queue = job.queue;
    const jobId = job.id;

    const keys = _.map(['active', 'wait', jobId], name => {
      return queue.toKey(name);
    });

    const pushCmd = (job.opts.lifo ? 'R' : 'L') + 'PUSH';

    return keys.concat([pushCmd, jobId, ignoreLock ? '0' : job.queue.token]);
  },

  /**
   * Attempts to reprocess a job
   *
   * @param {Job} job
   * @param {Object} options
   * @param {String} options.state The expected job state. If the job is not found
   * on the provided state, then it's not reprocessed. Supported states: 'failed', 'completed'
   *
   * @return {Promise<Number>} Returns a promise that evaluates to a return code:
   * 1 means the operation was a success
   * 0 means the job does not exist
   * -1 means the job is currently locked and can't be retried.
   * -2 means the job was not found in the expected set
   */
  reprocessJob(job, options) {
    const queue = job.queue;

    const keys = [
      queue.toKey(job.id),
      queue.toKey(job.id) + ':lock',
      queue.toKey(options.state),
      queue.toKey('wait')
    ];

    const args = [job.id, (job.opts.lifo ? 'R' : 'L') + 'PUSH', queue.token];

    return queue.client.reprocessJob(keys.concat(args));
  }
};

module.exports = scripts;

function array2obj(arr) {
  const obj = {};
  for (let i = 0; i < arr.length; i += 2) {
    obj[arr[i]] = arr[i + 1];
  }
  return obj;
}

function raw2jobData(raw) {
  if (raw) {
    const jobData = raw[0];
    if (jobData.length) {
      const job = array2obj(jobData);
      return [job, raw[1]];
    }
  }
  return [];
}<|MERGE_RESOLUTION|>--- conflicted
+++ resolved
@@ -152,7 +152,6 @@
     return keys.concat(args);
   },
 
-<<<<<<< HEAD
   moveToFinished: function(
     job,
     val,
@@ -163,10 +162,6 @@
     notFetch
   ) {
     var args = scripts.moveToFinishedArgs(
-=======
-  moveToFinished(job, val, propVal, shouldRemove, target, ignoreLock) {
-    const args = scripts.moveToFinishedArgs(
->>>>>>> 87cf4954
       job,
       val,
       propVal,
@@ -195,7 +190,6 @@
   },
 
   // TODO: add a retention argument for completed and finished jobs (in time).
-<<<<<<< HEAD
   moveToCompleted: function(
     job,
     returnvalue,
@@ -203,9 +197,6 @@
     ignoreLock,
     notFetch
   ) {
-=======
-  moveToCompleted(job, returnvalue, removeOnComplete, ignoreLock) {
->>>>>>> 87cf4954
     return scripts.moveToFinished(
       job,
       returnvalue,
