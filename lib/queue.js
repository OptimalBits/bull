/*eslint-env node */
'use strict';

var redis = require('ioredis');
var Disturbed = require('disturbed');
var util = require('util');
var assert = require('assert');
var url = require('url');
var Job = require('./job');
var scripts = require('./scripts');
var TimerManager = require('./timer-manager');
var _ = require('lodash');
var Promise = require('bluebird');
var semver = require('semver');
var debuglog = require('debuglog')('bull');


/**
  Gets or creates a new Queue with the given name.

  The Queue keeps 5 data structures:
    - wait (list)
    - active (list)
    - delayed (zset)
    - completed (set)
    - failed (set)
                           -- >completed
                          /
    job -> wait -> active
        |    ^            \
        v    |             -- > failed
        delayed
*/

/**
  Delayed jobs are jobs that cannot be executed until a certain time in
  ms has passed since they were added to the queue.
  The mechanism is simple, a delayedTimestamp variable holds the next
  known timestamp that is on the delayed set (or MAX_INT if none).

  When the current job has finalized the variable is checked, if
  no delayed job has to be executed yet a setTimeout is set so that a
  delayed job is processed after timing out.
*/
var MINIMUM_REDIS_VERSION = '2.8.11';
var LOCK_RENEW_TIME = 5000; // 5 seconds is the renew time.

// The interval for which to check for stalled jobs.
var STALLED_JOB_CHECK_INTERVAL = 5000; // 5 seconds is the renew time.

// The maximum number of times a job can be recovered from the 'stalled' state
// (moved back to 'wait'), before it is failed.
var MAX_STALLED_JOB_COUNT = 1;

var CLIENT_CLOSE_TIMEOUT_MS = 5000;
var POLLING_INTERVAL = 5000;

var REDLOCK_DRIFT_FACTOR = 0.01;
var REDLOCK_RETRY_COUNT = 0;
var REDLOCK_RETRY_DELAY = 200;

var Queue = function Queue(name, redisPort, redisHost, redisOptions){
  if(!(this instanceof Queue)){
    return new Queue(name, redisPort, redisHost, redisOptions);
  }

  if(_.isObject(redisPort)) {
    var opts = redisPort;
    var redisOpts = opts.redis || {};
    redisPort = redisOpts.port;
    redisHost = redisOpts.host;
    redisOptions = redisOpts.opts || {};
<<<<<<< HEAD
    redisOptions.db = redisOpts.db || redisOpts.DB;
  } else if(arguments.length == 3) {
=======
    redisOptions.db = redisOpts.DB;
  } else if(parseInt(redisPort) == redisPort) {
>>>>>>> 3e404258
    redisPort = parseInt(redisPort);
    redisOptions =  redisOptions || {};
  } else if(_.isString(redisPort)) {
    try {
      var redisUrl = url.parse(redisPort);
      assert(_.isObject(redisHost) || _.isUndefined(redisHost),
          'Expected an object as redis option');
      redisOptions =  redisHost || {};
      redisPort = redisUrl.port;
      redisHost = redisUrl.hostname;
      if (redisUrl.auth) {
        redisOptions.password = redisUrl.auth.split(':')[1];
      }
    } catch (e) {
      throw new Error(e.message);
    }
  }

  redisOptions = redisOptions || {};

  function createClient() {
    var client;
    if(_.isFunction(redisOptions.createClient)){
      client = redisOptions.createClient();
    }else{
      client = redis.createClient(redisPort, redisHost, redisOptions);
    }
    return client;
  }

  redisPort = redisPort || 6379;
  redisHost = redisHost || '127.0.0.1';

  var _this = this;

  this.name = name;
  this.keyPrefix = redisOptions.keyPrefix || 'bull';

  //
  // Create queue client (used to add jobs, pause queues, etc);
  //
  this.client = createClient();

  getRedisVersion(this.client).then(function(version){
    if(semver.lt(version, MINIMUM_REDIS_VERSION)){
      throw new Error('Redis version needs to be greater than ' + MINIMUM_REDIS_VERSION + '. Current: ' + version);
    }
  }).catch(function(err){
    _this.emit('error', err);
  });

  //
  // Keep track of cluster clients for redlock
  //
  this.clients = [this.client];
  if (redisOptions.clients) {
    this.clients.push.apply(this.clients, redisOptions.clients);
  }
  this.redlock = {
    driftFactor: REDLOCK_DRIFT_FACTOR,
    retryCount: REDLOCK_RETRY_COUNT,
    retryDelay: REDLOCK_RETRY_DELAY
  };
  _.extend(this.redlock, redisOptions.redlock || {});

  //
  // Create blocking client (used to wait for jobs)
  //
  this.bclient = createClient();

  //
  // Create event subscriber client (receive messages from other instance of the queue)
  //
  this.eclient = createClient();

  this.delayTimer = null;
  this.processing = 0;

  this.LOCK_RENEW_TIME = LOCK_RENEW_TIME;
  this.STALLED_JOB_CHECK_INTERVAL = STALLED_JOB_CHECK_INTERVAL;
  this.MAX_STALLED_JOB_COUNT = MAX_STALLED_JOB_COUNT;

  // bubble up Redis error events
  [this.client, this.bclient, this.eclient].forEach(function (client) {
    client.on('error', _this.emit.bind(_this, 'error'));
  });

  // keeps track of active timers. used by close() to
  // ensure that disconnect() is deferred until all
  // scheduled redis commands have been executed
  this.timers = new TimerManager();

  // emit ready when redis connections ready
  var initializers = [this.client, this.bclient, this.eclient].map(function (client) {
    return new Promise(function(resolve) {
      client.once('ready', resolve);
    });
  });

  this._initializing = Promise.all(initializers)
  .then(function(){
    return Promise.join(
      _this.eclient.subscribe(_this.toKey('delayed')),
      _this.eclient.subscribe(_this.toKey('paused'))
    );
  }).then(function(){
    debuglog(name + ' queue ready');
    _this.emit('ready');
  }, function(err){
    console.error('Error initializing queue:', err);
  });

  Disturbed.call(this, _this.client, _this.eclient);

  //
  // Listen distributed queue events
  //
  listenDistEvent('stalled'); //
  listenDistEvent('completed'); //
  listenDistEvent('failed'); //
  listenDistEvent('cleaned');
  listenDistEvent('waiting'); //
  listenDistEvent('remove'); //
  listenDistEvent('progress'); //

  function listenDistEvent(eventName){
    var _eventName = eventName + '@' + name;
    _this.on(_eventName, function(){
      var args = Array.prototype.slice.call(arguments);

      if(eventName !== 'cleaned' && eventName !== 'error'){
        args[0] = Job.fromJSON(_this, args[0]);
      }

      args.unshift(eventName);
      _this.emit.apply(_this, args);
    });
  }

  //
  // Handle delay, pause and resume messages
  //
  var delayedKey = _this.toKey('delayed');
  var pausedKey = _this.toKey('paused');
  this.eclient.on('message', function(channel, message){
    if(channel === delayedKey){
      _this.updateDelayTimer(message);
    }else if(channel === pausedKey){
      _this.emit(message);
    }
  });

  //
  // Init delay timestamp.
  //
  this.delayedTimestamp = Number.MAX_VALUE;
  scripts.updateDelaySet(this, Date.now()).then(function(timestamp){
    if(timestamp){
      _this.updateDelayTimer(timestamp);
    }
  });

  //
  // Create a guardian timer to revive delayTimer if necessary
  // This is necessary when redis connection is unstable, which can cause the pub/sub to fail
  //
  this.guardianTimer = setInterval(function() {
    if(_this.delayedTimestamp < Date.now() || _this.delayedTimestamp - Date.now() > POLLING_INTERVAL){
      scripts.updateDelaySet(_this, Date.now()).then(function(timestamp){
        if(timestamp){
          _this.updateDelayTimer(timestamp);
        }
      }).catch(function(err){
        console.error(err);
      });
    }
  }, POLLING_INTERVAL);

  // Bind these methods to avoid constant rebinding and/or creating closures
  // in processJobs etc.
  this.moveUnlockedJobsToWait = this.moveUnlockedJobsToWait.bind(this);
  this.getNextJob = this.getNextJob.bind(this);
  this.processJobs = this.processJobs.bind(this);
  this.processJob = this.processJob.bind(this);
  this.getJobFromId = Job.fromId.bind(null, this);
};

util.inherits(Queue, Disturbed);

/**
 *
 * Emits a distributed event.
 */
Queue.prototype.distEmit = function(){
  var args = Array.prototype.slice.call(arguments);
  args[0] = args[0] + '@' + this.name;
  return Disturbed.prototype.distEmit.apply(this, args);
}

Queue.prototype.on = function(){
  var args = Array.prototype.slice.call(arguments);
  var promise = Disturbed.prototype.on.apply(this, args);
  var _this = this;
  promise.catch(function(err){ _this.emit('error', err); });
  return this;
};

Queue.prototype.once = function(){
  var args = Array.prototype.slice.call(arguments);
  Disturbed.prototype.once.apply(this, args);
  return this;
};

Queue.prototype.disconnect = function(){
  var _this = this;

  function endClients(){
    var timeoutMsg = 'Timed out while waiting for redis clients to close';

    return new Promise(function(resolve) {
      _this.bclient.end(true);
      _this.bclient.stream.once('close', resolve);
    }).timeout(CLIENT_CLOSE_TIMEOUT_MS, timeoutMsg)
    .catch(function(err){
      if(!(err instanceof Promise.TimeoutError)){
        throw err;
      }
    });
  }

  return Promise.join(
    _this.client.quit(),
    _this.eclient.quit()
  ).then(endClients, endClients);
};

Queue.prototype.close = function( doNotWaitJobs ){
  var _this = this;

  if(this.closing){
    return this.closing;
  }

  return this.closing = this._initializing.then(function(){
    clearTimeout(_this.delayTimer);
    clearInterval(_this.guardianTimer);
    clearInterval(_this.moveUnlockedJobsToWaitInterval);
    _this.timers.clearAll();

    return _this.timers.whenIdle().then(function(){
      return _this.pause(true, doNotWaitJobs);
    }).then(function(){
      return _this.disconnect();
    }).then(function(){
      _this.closed = true;
    });
  });
};

/**
  Processes a job from the queue. The callback is called for every job that
  is dequeued.

  @method process
*/
Queue.prototype.process = function(concurrency, handler){
  var _this = this;
  if(typeof concurrency === 'function'){
    handler = concurrency;
    concurrency = 1;
  }

  this.setHandler(handler);

  var runQueueWhenReady = function(){
    _this.bclient.once('ready', function(){
      _this.run(concurrency).catch(function(err){
        console.error(err);
      });
    });
  };

  // attempt to restart the queue when the client throws
  // an error or the connection is dropped by redis
  this.bclient.on('error', runQueueWhenReady);
  this.bclient.on('end', runQueueWhenReady);

  return this.run(concurrency).catch(function(err){
    console.error(err);
    throw err;
  });
};

Queue.prototype.setHandler = function(handler){
  if(this.handler) {
    throw new Error('Cannot define a handler more than once per Queue instance');
  }

  handler = handler.bind(this);

  if(handler.length > 1){
    this.handler = Promise.promisify(handler);
  }else{
    this.handler = Promise.method(handler);
  }
};

/**
interface JobOptions
{
  attempts: number;
}
*/

/**
  Adds a job to the queue.
  @method add
  @param data: {} Custom data to store for this job. Should be JSON serializable.
  @param opts: JobOptions Options for this job.
*/
Queue.prototype.add = function(data, opts){
  return Job.create(this, data, opts);
};

/**
  Returns the number of jobs waiting to be processed.
*/
Queue.prototype.count = function(){
  var multi = this.multi();
  multi.llen(this.toKey('wait'));
  multi.llen(this.toKey('paused'));
  multi.zcard(this.toKey('delayed'));

  return multi.exec().then(function(res){
    return Math.max(res[0][1], res[1][1]) + res[2][1];
  });
};

/**
  Empties the queue.

  Returns a promise that is resolved after the operation has been completed.
  Note that if some other process is adding jobs at the same time as emptying,
  the queues may not be really empty after this method has executed completely.
  Also, if the method does error between emptying the lists and removing all the
  jobs, there will be zombie jobs left in redis.

  TODO: Use EVAL to make this operation fully atomic.
*/
Queue.prototype.empty = function(){
  var _this = this;

  // Get all jobids and empty all lists atomically.
  var multi = this.multi();

  multi.lrange(this.toKey('wait'), 0, -1);
  multi.lrange(this.toKey('paused'), 0, -1);
  multi.del(this.toKey('wait'));
  multi.del(this.toKey('paused'));
  multi.del(this.toKey('meta-paused'));
  multi.del(this.toKey('delayed'));

  return multi.exec().spread(function(waiting, paused){
    waiting = waiting[1];
    paused = paused[1];
    var jobKeys = (paused.concat(waiting)).map(_this.toKey, _this);

    if(jobKeys.length){
      multi = _this.multi();

      multi.del.apply(multi, jobKeys);
      return multi.exec();
    }
  });
};

/**
  Pauses the processing of this queue, locally if true passed, otherwise globally.

  For global pause, we use an atomic RENAME operation on the wait queue. Since
  we have blocking calls with BRPOPLPUSH on the wait queue, as long as the queue
  is renamed to 'paused', no new jobs will be processed (the current ones
  will run until finalized).

  Adding jobs requires a LUA script to check first if the paused list exist
  and in that case it will add it there instead of the wait list.
*/
Queue.prototype.pause = function(isLocal, doNotWaitActive){
  if(isLocal){
    var _this = this;

    if(!this.paused){
      this.paused = new Promise(function(resolve) {
        _this.resumeLocal = function() {
          resolve();
          _this.paused = null; // Allow pause to be checked externally for paused state.
        };
      });
    }

    return !doNotWaitActive && this.whenCurrentJobsFinished();
  }else{
    return pauseResumeGlobal(this, true);
  }
};

Queue.prototype.resume = function(isLocal /* Optional */){
  if(isLocal){
    if(this.resumeLocal){
      this.resumeLocal();
    }
    return Promise.resolve();
  }else{
    return pauseResumeGlobal(this, false);
  }
};

//
// TODO: move to scripts module.
//
function pauseResumeGlobal(queue, pause){
  var src = 'wait', dst = 'paused';
  if(!pause){
    src = 'paused';
    dst = 'wait';
  }

  var script = [
    'if redis.call("EXISTS", KEYS[1]) == 1 then',
    ' redis.call("RENAME", KEYS[1], KEYS[2])',
    'end',
    'if ARGV[1] == "paused" then',
    ' redis.call("SET", KEYS[3], 1)',
    'else',
    ' redis.call("DEL", KEYS[3])',
    'end',
    'redis.call("PUBLISH", KEYS[4], ARGV[1])'
  ].join('\n');

  var keys = _.map([src, dst, 'meta-paused', 'paused'], function(name){
    return queue.toKey(name);
  });

  return queue.client.eval(script, keys.length, keys[0], keys[1], keys[2], keys[3], pause ? 'paused' : 'resumed');
}

Queue.prototype.run = function(concurrency){
  var promises = [];
  var _this = this;

  return this.moveUnlockedJobsToWait().then(function(){

    while(concurrency--){
      promises.push(new Promise(_this.processJobs));
    }

    _this.startMoveUnlockedJobsToWait();

    return Promise.all(promises);
  });
};

// ---------------------------------------------------------------------
// Private methods
// ---------------------------------------------------------------------

/**
  This function updates the delay timer, which is a timer that timeouts
  at the next known delayed job.
*/
Queue.prototype.updateDelayTimer = function(newDelayedTimestamp){
  var _this = this;

  if(newDelayedTimestamp < _this.delayedTimestamp){
    clearTimeout(this.delayTimer);
    this.delayedTimestamp = newDelayedTimestamp;

    var nextDelayedJob = newDelayedTimestamp - Date.now();
    nextDelayedJob = nextDelayedJob < 0 ? 0 : nextDelayedJob;

    this.delayTimer = setTimeout(function(){
      scripts.updateDelaySet(_this, _this.delayedTimestamp).then(function(nextTimestamp){
        if(nextTimestamp){
          nextTimestamp = nextTimestamp < Date.now() ? Date.now() : nextTimestamp;
        }else{
          nextTimestamp = Number.MAX_VALUE;
        }
        _this.updateDelayTimer(nextTimestamp);
      }).catch(function(err){
        console.error('Error updating the delay timer', err);
      });
      _this.delayedTimestamp = Number.MAX_VALUE;
    }, nextDelayedJob);
  }
};

/**
 * Process jobs that have been added to the active list but are not being
 * processed properly. This can happen due to a process crash in the middle
 * of processing a job, leaving it in 'active' but without a job lock.
*/
Queue.prototype.moveUnlockedJobsToWait = function(){
  var _this = this;

  return scripts.moveUnlockedJobsToWait(this).then(function(responses){
    var handleFailedJobs = responses[0].map(function(jobId){
      return _this.getJobFromId(jobId).then(function(job){
        _this.distEmit('failed', job.toJSON(), new Error('job stalled more than allowable limit'));
        return null;
      });
    });
    var handleStalledJobs = responses[1].map(function(jobId){
      return _this.getJobFromId(jobId).then(function(job){
        _this.distEmit('stalled', job.toJSON());
        return null;
      });
    });
    return Promise.all(handleFailedJobs.concat(handleStalledJobs));
  }).catch(function(err){
    console.error('Failed to handle unlocked job in active:', err);
  });
};

Queue.prototype.startMoveUnlockedJobsToWait = function() {
  if (this.STALLED_JOB_CHECK_INTERVAL > 0){
    clearInterval(this.moveUnlockedJobsToWaitInterval);
    this.moveUnlockedJobsToWaitInterval =
      setInterval(this.moveUnlockedJobsToWait, this.STALLED_JOB_CHECK_INTERVAL);
  }
};

Queue.prototype.processJobs = function(resolve, reject){
  var _this = this;
  var processJobs = this.processJobs.bind(this, resolve, reject);

  if(!this.closing){
    process.nextTick(function(){
      (_this.paused || Promise.resolve())
        .then(_this.getNextJob)
        .then(_this.processJob)
        .then(processJobs, function(err){
          console.error('Error processing job:', err);
          processJobs();
        }).catch(reject);
    });
  }else{
    resolve(this.closing);
  }
};

Queue.prototype.processJob = function(job){
  var _this = this;
  var lockRenewId;

  if(!job){
    return Promise.resolve();
  }

  //
  // TODO:
  // There are two cases to take into consideration regarding locks.
  // 1) The lock renewer fails to renew a lock, this should make this job
  // unable to complete, since some other worker is also working on it.
  // 2) The lock renewer is called more seldom than the check for stalled
  // jobs, so we can assume the job has been stalled and is already being processed
  // by another worker. See #308
  //
  var renew = false;
  var lockRenewer = function(){
    return job.takeLock(renew, true).then(function(lock){
      if(lock){
        renew = true;
        lockRenewId = _this.timers.set('lockRenewer', _this.LOCK_RENEW_TIME / 2, lockRenewer);
      }
      // TODO: if we failed to re-acquire the lock while trying to renew, should we let the job
      // handler know and cancel the timer?
      return lock;
    }, function(err){
      console.error('Error renewing lock ' + err);
    });
  };

  var timeoutMs = job.opts.timeout;

  function handleCompleted(data){
    try{
      JSON.stringify(data);
    }catch(err){
      return handleFailed(err);
    }
    // This substraction is duplicate in handleCompleted and handleFailed because it have to be made before throwing any
    // event completed or failed in order to allow pause() to work correctly without getting stuck.
    _this.processing--;

    if(_this.closed){
      return;
    }

    return job.moveToCompleted(data)
      .then(function(){
        return _this.distEmit('completed', job.toJSON(), data);
      });
  }

  function handleFailed(err){
    _this.processing--;
    var error = err.cause || err; //Handle explicit rejection
    return job.moveToFailed(err)
      .then(job.releaseLock.bind(job))
      .then(function(){
        return _this.distEmit('failed', job.toJSON(), error);
      });
  }

  this.processing++;

  return lockRenewer().then(function(locked){
    if(locked){
      var jobPromise = _this.handler(job);

      if(timeoutMs){
        jobPromise = jobPromise.timeout(timeoutMs);
      }

      _this.emit('active', job, jobPromise);

      return jobPromise
        .then(handleCompleted, handleFailed)
        .finally(function(){
          _this.timers.clear(lockRenewId);
        });
    }
  });
};

/**
  Returns a promise that resolves to the next job in queue.
*/
Queue.prototype.getNextJob = function(opts){
  if(!this.closing){
    return this.moveJob('wait', 'active', opts).then(this.getJobFromId);
  }else{
    return Promise.reject();
  }
};

Queue.prototype.multi = function(){
  return this.client.multi();
};

/**
  Atomically moves a job from one list to another.

  @method moveJob
*/
Queue.prototype.moveJob = function(src, dst, opts) {
  var _this = this;
  if(opts && opts.block === false){
    if(!this.closing){
      return this.bclient.rpoplpush(this.toKey(src), this.toKey(dst));
    }else{
      return Promise.reject();
    }
  }else{
    return this.bclient.brpoplpush(
      this.toKey(src),
      this.toKey(dst),
      Math.floor(this.LOCK_RENEW_TIME / 1000)).then(function(jobId) {
      // Return undefined instead of Promise.reject if there is no jobId
      // Avoid Promise.reject because https://github.com/OptimalBits/bull/issues/144
        return jobId;
      }, function(err){
        if(!_this.closing){
          return err;
        }
      });
  }
};

Queue.prototype.getJob = function(jobId){
  return Job.fromId(this, jobId);
};

// Job counts by type
// Queue#getJobCountByTypes('completed') => completed count
// Queue#getJobCountByTypes('completed,failed') => completed + failed count
// Queue#getJobCountByTypes('completed', 'failed') => completed + failed count
// Queue#getJobCountByTypes('completed,waiting', 'failed') => completed + waiting + failed count
// Queue#getJobCountByTypes('completed,pending', null, 'failed') => completed + waiting + failed count
Queue.prototype.getJobCountByTypes = function() {
  var _this = this;
  var args = _.compact(Array.prototype.slice.call(arguments));
  var types = _.compact(args.join(',').replace(/ /g, '').split(','));

  var multi = this.multi();

  _.each(types, function(type) {
    var key = _this.toKey(type);
    switch(type) {
      case 'completed':
      case 'failed':
        multi.scard(key);
        break;
      case 'delayed':
        multi.zcard(key);
        break;
      case 'active':
      case 'wait':
      case 'paused':
        multi.llen(key);
        break;
    }
  });

  return multi.exec().then(function(res){
    return _.reduce(res[0], function(total, n) {
      return total + n;
    }) || 0;
  });
};

Queue.prototype.getCompletedCount = function() {
  return this.client.scard(this.toKey('completed'));
};

Queue.prototype.getFailedCount = function() {
  return this.client.scard(this.toKey('failed'));
};

Queue.prototype.getDelayedCount = function() {
  return this.client.zcard(this.toKey('delayed'));
};

Queue.prototype.getActiveCount = function() {
  return this.client.llen(this.toKey('active'));
};

Queue.prototype.getWaitingCount = function() {
  return this.client.llen(this.toKey('wait'));
};

Queue.prototype.getPausedCount = function() {
  return this.client.llen(this.toKey('paused'));
};

Queue.prototype.getWaiting = function(/*start, end*/){
  return Promise.join(
    this.getJobs('wait', 'LIST'),
    this.getJobs('paused', 'LIST')).spread(function(waiting, paused){
      return _.concat(waiting, paused);
    });
};

Queue.prototype.getActive = function(/*start, end*/){
  return this.getJobs('active', 'LIST');
};

Queue.prototype.getDelayed = function(/*start, end*/){
  return this.getJobs('delayed', 'ZSET');
};

Queue.prototype.getCompleted = function(){
  return this.getJobs('completed', 'SET');
};

Queue.prototype.getFailed = function(){
  return this.getJobs('failed', 'SET');
};

Queue.prototype.getJobs = function(queueType, type, start, end){
  var _this = this;
  var key = this.toKey(queueType);
  var jobs;

  start = _.isUndefined(start) ? 0 : start;
  end = _.isUndefined(end) ? -1 : end;

  switch(type){
    case 'LIST':
      jobs = this.client.lrange(key, start, end);
      break;
    case 'SET':
      jobs = this.client.smembers(key).then(function(jobIds) {
        // Can't set a range for smembers. So do the slice programatically instead.
        // Note that redis ranges are inclusive, so handling for javascript accordingly
        if (end === -1) {
          return jobIds.slice(start);
        }

        return jobIds.slice(start, end + 1);
      });
      break;
    case 'ZSET':
      jobs = this.client.zrange(key, start, end);
      break;
  }

  return jobs.then(function(jobIds){
    var jobsFromId = jobIds.map(_this.getJobFromId);
    return Promise.all(jobsFromId);
  });
};

Queue.prototype.retryJob = function(job) {
  return job.retry();
};

Queue.prototype.toKey = function(queueType){
  return [this.keyPrefix, this.name, queueType].join(':');
};

/*@function startCleaner
 *
 * Cleans jobs from a queue. Similar to remove but keeps jobs within a certian
 * grace period.
 *
 * @param {int} grace - The grace period
 * @param {string} [type=completed] - The type of job to clean. Possible values
 * @param {int} The max number of jobs to clean
 * are completed, waiting, active, delayed, failed. Defaults to completed.
 */
Queue.prototype.clean = function (grace, type, limit) {
  var _this = this;

  return new Promise(function (resolve, reject) {
    if(grace === undefined || grace === null) {
      return reject(new Error('You must define a grace period.'));
    }

    if(!type) {
      type = 'completed';
    }

    if(_.indexOf([
      'completed',
      'wait',
      'active',
      'delayed',
      'failed'], type) === -1){
      return reject(new Error('Cannot clean unkown queue type'));
    }

    return scripts.cleanJobsInSet(_this, type, Date.now() - grace, limit).then(function (jobs) {
      _this.distEmit('cleaned', jobs, type);
      resolve(jobs);
      return null;
    }).catch(function (err) {
      _this.emit('error', err);
      reject(err);
    });
  });
};

/**
 * Returns a promise that resolves when active jobs are cleared
 *
 * @returns {Promise}
 */
Queue.prototype.whenCurrentJobsFinished = function(){
  var _this = this;
  var resolver;
  return new Promise(function(resolve, reject) {
    _this.getActiveCount().then(function(count) {
      if(count === 0){
        resolve();
      }else{
        resolver = _.after(count, function(){
          _this.removeListener('stalled', resolver);
          _this.removeListener('completed', resolver);
          _this.removeListener('failed', resolver);
          clearInterval(_this.moveUnlockedJobsToWaitInterval);
          resolve();
        });

        _this.on('stalled', resolver);
        _this.on('completed', resolver);
        _this.on('failed', resolver);

        _this.startMoveUnlockedJobsToWait();
      }
    }, reject);
  });
};

//
// Private local functions
//
var getRedisVersion = function getRedisVersion(client){
  return client.info().then(function(doc){
    var prefix = 'redis_version:';
    var lines = doc.split('\r\n');
    for(var i = 0; i < lines.length; i++){
      if(lines[i].indexOf(prefix) === 0){
        return lines[i].substr(prefix.length);
      }
    }
  });
};

module.exports = Queue;<|MERGE_RESOLUTION|>--- conflicted
+++ resolved
@@ -70,13 +70,8 @@
     redisPort = redisOpts.port;
     redisHost = redisOpts.host;
     redisOptions = redisOpts.opts || {};
-<<<<<<< HEAD
-    redisOptions.db = redisOpts.db || redisOpts.DB;
-  } else if(arguments.length == 3) {
-=======
-    redisOptions.db = redisOpts.DB;
+    redisOptions.db = redisOpts.DB || redisOpts.DB;
   } else if(parseInt(redisPort) == redisPort) {
->>>>>>> 3e404258
     redisPort = parseInt(redisPort);
     redisOptions =  redisOptions || {};
   } else if(_.isString(redisPort)) {
