'use strict';

//TODO remove for node >= 10
require('promise.prototype.finally').shim();

const redis = require('ioredis');
const EventEmitter = require('events');

const _ = require('lodash');

const fs = require('fs');
const path = require('path');
const util = require('util');
const url = require('url');
const Job = require('./job');
const scripts = require('./scripts');
const errors = require('./errors');
const utils = require('./utils');

const TimerManager = require('./timer-manager');
const promisify = require('util.promisify');
const pTimeout = require('p-timeout');
const semver = require('semver');
const debuglog = require('debuglog')('bull');
const uuid = require('uuid');

const commands = require('./commands/');

/**
  Gets or creates a new Queue with the given name.

  The Queue keeps 6 data structures:
    - wait (list)
    - active (list)
    - delayed (zset)
    - priority (zset)
    - completed (zset)
    - failed (zset)

        --> priorities      -- > completed
       /     |            /
    job -> wait -> active
       \     ^            \
        v    |             -- > failed
        delayed 
*/

/**
  Delayed jobs are jobs that cannot be executed until a certain time in
  ms has passed since they were added to the queue.
  The mechanism is simple, a delayedTimestamp variable holds the next
  known timestamp that is on the delayed set (or MAX_TIMEOUT_MS if none).

  When the current job has finalized the variable is checked, if
  no delayed job has to be executed yet a setTimeout is set so that a
  delayed job is processed after timing out.
*/
const MINIMUM_REDIS_VERSION = '2.8.18';
const MAX_TIMEOUT_MS = Math.pow(2, 31) - 1; // 32 bit signed

/*
  interface QueueOptions {
    prefix?: string = 'bull',
    limiter?: RateLimiter,
    redis : RedisOpts, // ioredis defaults,
    createClient?: (type: enum('client', 'subscriber'), redisOpts?: RedisOpts) => redisClient,
    defaultJobOptions?: JobOptions,

    // Advanced settings
    settings?: QueueSettings {
      lockDuration?: number = 30000,
      lockRenewTime?: number = lockDuration / 2,
      stalledInterval?: number = 30000,
      maxStalledCount?: number = 1, // The maximum number of times a job can be recovered from the 'stalled' state
      guardInterval?: number = 5000,
      retryProcessDelay?: number = 5000,
      drainDelay?: number = 5
    }
  }

  interface RateLimiter {
    max: number,      // Number of jobs
    duration: number, // per duration milliseconds
  }
*/

// Queue(name: string, url?, opts?)
const Queue = function Queue(name, url, opts) {
  if (!(this instanceof Queue)) {
    return new Queue(name, url, opts);
  }

  if (_.isString(url)) {
    opts = _.extend(
      {},
      {
        redis: redisOptsFromUrl(url)
      },
      opts
    );
  } else {
    opts = url;
  }

  opts = _.cloneDeep(opts || {});

  if (opts && !_.isObject(opts)) {
    throw Error('Options must be a valid object');
  }

  if (opts.limiter) {
    if (opts.limiter.max && opts.limiter.duration) {
      this.limiter = opts.limiter;
    } else {
      throw new Error('Limiter requires `max` and `duration` options');
    }
  }

  if (opts.defaultJobOptions) {
    this.defaultJobOptions = opts.defaultJobOptions;
  }

  this.name = name;
  this.token = uuid();

  opts.redis = opts.redis || {};

  _.defaults(opts.redis, {
    port: 6379,
    host: '127.0.0.1',
    db: opts.redis.db || opts.redis.DB,
    retryStrategy: function(times) {
      return Math.min(Math.exp(times), 20000);
    }
  });

  this.keyPrefix = opts.redis.keyPrefix || opts.prefix || 'bull';

  //
  // We cannot use ioredis keyPrefix feature since we
  // create keys dynamically in lua scripts.
  //
  delete opts.redis.keyPrefix;

  this.clients = [];
  const lazyClient = redisClientGetter(this, opts, (type, client) => {
    // bubble up Redis error events
    client.on('error', this.emit.bind(this, 'error'));

    if (type === 'client') {
      this._initializing = commands(client).then(
        () => {
          debuglog(name + ' queue ready');
        },
        err => {
          this.emit('error', new Error('Error initializing Lua scripts'));
          throw err;
        }
      );

      this._initializing.catch((/*err*/) => {});
    }
  });

  Object.defineProperties(this, {
    //
    // Queue client (used to add jobs, pause queues, etc);
    //
    client: {
      get: lazyClient('client')
    },
    //
    // Event subscriber client (receive messages from other instance of the queue)
    //
    eclient: {
      get: lazyClient('subscriber')
    },
    bclient: {
      get: lazyClient('bclient')
    }
  });

  if (opts.skipVersionCheck !== true) {
    getRedisVersion(this.client)
      .then(version => {
        if (semver.lt(version, MINIMUM_REDIS_VERSION)) {
          this.emit(
            'error',
            new Error(
              'Redis version needs to be greater than ' +
                MINIMUM_REDIS_VERSION +
                '. Current: ' +
                version
            )
          );
        }
      })
      .catch((/*err*/) => {
        // Ignore this error.
      });
  }

  this.handlers = {};
  this.delayTimer;
  this.processing = [];
  this.retrieving = 0;
  this.drained = true;

  this.settings = _.defaults(opts.settings, {
    lockDuration: 30000,
    stalledInterval: 30000,
    maxStalledCount: 1,
    guardInterval: 5000,
    retryProcessDelay: 5000,
    drainDelay: 5,
    backoffStrategies: {}
  });

  this.settings.lockRenewTime =
    this.settings.lockRenewTime || this.settings.lockDuration / 2;

  this.on('error', () => {
    // Dummy handler to avoid process to exit with an unhandled exception.
  });

  // keeps track of active timers. used by close() to
  // ensure that disconnect() is deferred until all
  // scheduled redis commands have been executed
  this.timers = new TimerManager();

  // Bind these methods to avoid constant rebinding and/or creating closures
  // in processJobs etc.
  this.moveUnlockedJobsToWait = this.moveUnlockedJobsToWait.bind(this);
  this.processJob = this.processJob.bind(this);
  this.getJobFromId = Job.fromId.bind(null, this);

  const keys = {};
  _.each(
    [
      '',
      'active',
      'wait',
      'waiting',
      'paused',
      'resumed',
      'meta-paused',
      'active',
      'id',
      'delayed',
      'priority',
      'stalled-check',
      'completed',
      'failed',
      'stalled',
      'repeat',
      'limiter',
      'drained',
      'progress'
    ],
    key => {
      keys[key] = this.toKey(key);
    }
  );
  this.keys = keys;
};

function redisClientGetter(queue, options, initCallback) {
  const createClient = _.isFunction(options.createClient)
    ? options.createClient
    : function(type, config) {
        return new redis(config);
      };

  const connections = {};

  return function(type) {
    return function() {
      // getter function
      if (connections[type] != null) {
        return connections[type];
      }
      const client = (connections[type] = createClient(type, options.redis));
      if (!options.createClient) {
        queue.clients.push(client);
      }
      return initCallback(type, client), client;
    };
  };
}

function redisOptsFromUrl(urlString) {
  const redisOpts = {};
  try {
    const redisUrl = url.parse(urlString);
    redisOpts.port = redisUrl.port || 6379;
    redisOpts.host = redisUrl.hostname;
    redisOpts.db = redisUrl.pathname ? redisUrl.pathname.split('/')[1] : 0;
    if (redisUrl.auth) {
      redisOpts.password = redisUrl.auth.split(':')[1];
    }
  } catch (e) {
    throw new Error(e.message);
  }
  return redisOpts;
}

function setGuardianTimer(queue) {
  return setInterval(() => {
    const now = Date.now();
    if (
      queue.delayedTimestamp < now ||
      queue.delayedTimestamp - now > queue.settings.guardInterval
    ) {
      scripts
        .updateDelaySet(queue, now)
        .then(timestamp => {
          if (timestamp) {
            queue.updateDelayTimer(timestamp / 4096);
          }
          return null;
        })
        .catch(err => {
          queue.emit('error', err);
        })
        .then(() => {
          return null;
        });
    }
  }, queue.settings.guardInterval);
}

util.inherits(Queue, EventEmitter);

//
// Extend Queue with "aspects"
//
require('./getters')(Queue);
require('./worker')(Queue);
require('./repeatable')(Queue);

// --
Queue.prototype.off = Queue.prototype.removeListener;

const _on = Queue.prototype.on;

Queue.prototype.on = function(eventName) {
  this._registerEvent(eventName);
  return _on.apply(this, arguments);
};

const _once = Queue.prototype.once;

Queue.prototype.once = function(eventName) {
  this._registerEvent(eventName);
  return _once.apply(this, arguments);
};

Queue.prototype._initProcess = function() {
  if (!this._initializingProcess) {
    //
    // Only setup listeners if .on/.addEventListener called, or process function defined.
    //
    this.delayedTimestamp = Number.MAX_VALUE;
    this._initializingProcess = this.isReady()
      .then(() => {
        return this._registerEvent('delayed');
      })
      .then(() => {
        //
        // Init delay timestamp.
        //
        return scripts
          .updateDelaySet(this, Date.now())
          .then(timestamp => {
            if (timestamp) {
              this.updateDelayTimer(timestamp / 4096);
            }
            return null;
          })
          .then(() => {
            return null;
          });
      })
      .then(() => {
        //
        // Create a guardian timer to revive delayTimer if necessary
        // This is necessary when redis connection is unstable, which can cause the pub/sub to fail
        //
        this.guardianTimer = setGuardianTimer(this);
      });

    this.errorRetryTimer = {};
  }

  return this._initializingProcess;
};

Queue.prototype._setupQueueEventListeners = function() {
  /*
    if(eventName !== 'cleaned' && eventName !== 'error'){
      args[0] = Job.fromJSON(this, args[0]);
    }
  */

  const activeKey = this.keys.active;
  const stalledKey = this.keys.stalled;
  const progressKey = this.keys.progress;
  const delayedKey = this.keys.delayed;
  const pausedKey = this.keys.paused;
  const resumedKey = this.keys.resumed;
  const waitingKey = this.keys.waiting;
  const completedKey = this.keys.completed;
  const failedKey = this.keys.failed;
  const drainedKey = this.keys.drained;

  this.eclient.on('pmessage', (pattern, channel, message) => {
    const keyAndToken = channel.split('@');
    const key = keyAndToken[0];
    const token = keyAndToken[1];
    switch (key) {
      case activeKey:
        this.emit('global:active', message, 'waiting');
        break;
      case waitingKey:
        if (this.token === token) {
          this.emit('waiting', message, null);
        }
        token && this.emit('global:waiting', message, null);
        break;
      case stalledKey:
        if (this.token === token) {
          this.emit('stalled', message);
        }
        this.emit('global:stalled', message);
        break;
    }
  });

  this.eclient.on('message', (channel, message) => {
    const key = channel.split('@')[0];
    switch (key) {
      case progressKey: {
        const commaPos = message.indexOf(',');
        const jobId = message.substring(0, commaPos);
        const progress = message.substring(commaPos + 1);
        this.emit('global:progress', jobId, JSON.parse(progress));
        break;
      }
      case delayedKey:
        this.updateDelayTimer(message);
        break;
      case pausedKey:
      case resumedKey:
        this.emit('global:' + message);
        break;
      case completedKey: {
        const data = JSON.parse(message);
        this.emit('global:completed', data.jobId, data.val, 'active');
        break;
      }
      case failedKey: {
        const data = JSON.parse(message);
        this.emit('global:failed', data.jobId, data.val, 'active');
        break;
      }
      case drainedKey:
        this.emit('global:drained');
        break;
    }
  });
};

Queue.prototype._registerEvent = function(eventName) {
  const internalEvents = ['waiting', 'delayed'];

  if (
    eventName.startsWith('global:') ||
    internalEvents.indexOf(eventName) !== -1
  ) {
    if (!this.registeredEvents) {
      this._setupQueueEventListeners();
      this.registeredEvents = this.registeredEvents || {};
    }

    const _eventName = eventName.replace('global:', '');

    if (!this.registeredEvents[_eventName]) {
      return utils
        .isRedisReady(this.eclient)
        .then(() => {
          const channel = this.toKey(_eventName);
          if (['active', 'waiting', 'stalled'].indexOf(_eventName) !== -1) {
            return (this.registeredEvents[_eventName] = this.eclient.psubscribe(
              channel + '*'
            ));
          } else {
            return (this.registeredEvents[_eventName] = this.eclient.subscribe(
              channel
            ));
          }
        })
        .then(() => {
          this.emit('registered:' + eventName);
        });
    } else {
      return this.registeredEvents[_eventName];
    }
  }
  return Promise.resolve();
};

Queue.ErrorMessages = errors.Messages;

Queue.prototype.isReady = function() {
  return this._initializing.then(() => {
    return this;
  });
};

function redisClientDisconnect(client) {
  if (client.status === 'end') {
    return Promise.resolve();
  }
  let _resolve, _reject;
  return new Promise((resolve, reject) => {
    _resolve = resolve;
    _reject = reject;
    client.once('end', resolve);
    client.once('error', reject);

    pTimeout(
      client.quit().catch(err => {
        if (err.message !== 'Connection is closed.') {
          throw err;
        }
      }),
      500
    ).catch(() => {
      client.disconnect();
    });
  }).finally(() => {
    client.removeListener('end', _resolve);
    client.removeListener('error', _reject);
  });
}

Queue.prototype.disconnect = function() {
  //
  // TODO: Only quit clients that we "own".
  //
  const clients = this.clients.filter(client => {
    return client.status !== 'end';
  });

  return Promise.all(clients.map(redisClientDisconnect))
    .catch(err => {
      return console.error(err);
    })
    .then(() => {
      return null;
    });
};

Queue.prototype.close = function(doNotWaitJobs) {
  if (this.closing) {
    return this.closing;
  }

  return (this.closing = this.isReady()
    .then(
      () => {
        return this._initializingProcess;
      },
      (/*err*/) => {
        // Ignore this error and try to close anyway.
      }
    )
    .finally(() => {
      return this._clearTimers();
    })
    .then(() => {
      return this.pause(true, doNotWaitJobs);
    })
    .then(
      () => {
        return this.disconnect();
      },
      (/*err*/) => {
        // Ignore this error and try to close anyway.
      }
    )
    .finally(() => {
      this.childPool && this.childPool.clean();
      this.closed = true;
    }));
};

Queue.prototype._clearTimers = function() {
  _.each(this.errorRetryTimer, timer => {
    clearTimeout(timer);
  });
  clearTimeout(this.delayTimer);
  clearInterval(this.guardianTimer);
  clearInterval(this.moveUnlockedJobsToWaitInterval);
  this.timers.clearAll();
  return this.timers.whenIdle();
};

/**
  Processes a job from the queue. The callback is called for every job that
  is dequeued.

  Deprecate in favor of:

  /*
  queue.work('export', opts, function(job, input){

    return output;
  }, 'adrapid-export-results');

  @method process
*/
Queue.prototype.process = function(name, concurrency, handler) {
  switch (arguments.length) {
    case 1:
      handler = name;
      concurrency = 1;
      name = Job.DEFAULT_JOB_NAME;
      break;
    case 2: // (string, function) or (string, string) or (number, function) or (number, string)
      handler = concurrency;
      if (typeof name === 'string') {
        concurrency = 1;
      } else {
        concurrency = name;
        name = Job.DEFAULT_JOB_NAME;
      }
      break;
  }

  this.setHandler(name, handler);

  return this._initProcess().then(() => {
    return this.start(concurrency);
  });
};

/**
  Processes only one job from the queue. 

  @method processOne
*/
Queue.prototype.processOne = function() {
  var _this = this;
  var opts = {
    doNotBlock: true
  };
  return this.getNextJob(opts).then(function(job) {
    if (job) {
      _this
        .processJob()
        .then(function() {
          return job.moveToCompleted(null, true, true);
        })
        .then(function() {
          return job;
        });
    } else {
      return null;
    }
  });
};

Queue.prototype.start = function(concurrency) {
  return this.run(concurrency).catch(err => {
    this.emit('error', err, 'error running queue');
    throw err;
  });
};

Queue.prototype.setHandler = function(name, handler) {
  if (!handler) {
    throw new Error('Cannot set an undefined handler');
  }
  if (this.handlers[name]) {
    throw new Error('Cannot define the same handler twice ' + name);
  }

  this.setWorkerName();

  if (typeof handler === 'string') {
    const supportedFileTypes = ['js', 'ts', 'flow'];
    const processorFile =
      handler +
      (supportedFileTypes.indexOf(path.extname(handler)) !== '-1' ? '' : '.js');

    if (!fs.existsSync(processorFile)) {
      throw new Error('File ' + processorFile + ' does not exist');
    }

    this.childPool = this.childPool || require('./process/child-pool')();

    const sandbox = require('./process/sandbox');
    this.handlers[name] = sandbox(handler, this.childPool).bind(this);
  } else {
    handler = handler.bind(this);

    if (handler.length > 1) {
      this.handlers[name] = promisify(handler);
    } else {
      this.handlers[name] = function() {
        try {
          return Promise.resolve(handler.apply(null, arguments));
        } catch (err) {
          return Promise.reject(err);
        }
      };
    }
  }
};

/**
interface JobOptions
{
  attempts: number;

  repeat: {
    tz?: string,
    endDate?: Date | string | number
  }
}
*/

/**
  Adds a job to the queue.
  @method add
  @param data: {} Custom data to store for this job. Should be JSON serializable.
  @param opts: JobOptions Options for this job.
*/
Queue.prototype.add = function(name, data, opts) {
  if (typeof name !== 'string') {
    opts = data;
    data = name;
    name = Job.DEFAULT_JOB_NAME;
  }
  opts = _.cloneDeep(opts || {});
  _.defaults(opts, this.defaultJobOptions);

  if (opts.repeat) {
    return this.isReady().then(() => {
      return this.nextRepeatableJob(name, data, opts, true);
    });
  } else {
    return Job.create(this, name, data, opts);
  }
};

/**
  Empties the queue.

  Returns a promise that is resolved after the operation has been completed.
  Note that if some other process is adding jobs at the same time as emptying,
  the queues may not be really empty after this method has executed completely.
  Also, if the method does error between emptying the lists and removing all the
  jobs, there will be zombie jobs left in redis.

  TODO: Use EVAL to make this operation fully atomic.
*/
Queue.prototype.empty = function() {
  // Get all jobids and empty all lists atomically.
  let multi = this.multi();

  multi.lrange(this.toKey('wait'), 0, -1);
  multi.lrange(this.toKey('paused'), 0, -1);
  multi.del(this.toKey('wait'));
  multi.del(this.toKey('paused'));
  multi.del(this.toKey('meta-paused'));
  multi.del(this.toKey('delayed'));
  multi.del(this.toKey('priority'));

  return multi.exec().then(res => {
    let waiting = res[0],
      paused = res[1];

    waiting = waiting[1];
    paused = paused[1];
    const jobKeys = paused.concat(waiting).map(this.toKey, this);

    if (jobKeys.length) {
      multi = this.multi();

      multi.del.apply(multi, jobKeys);
      return multi.exec();
    }
  });
};

/**
  Pauses the processing of this queue, locally if true passed, otherwise globally.

  For global pause, we use an atomic RENAME operation on the wait queue. Since
  we have blocking calls with BRPOPLPUSH on the wait queue, as long as the queue
  is renamed to 'paused', no new jobs will be processed (the current ones
  will run until finalized).

  Adding jobs requires a LUA script to check first if the paused list exist
  and in that case it will add it there instead of the wait list.
*/
Queue.prototype.pause = function(isLocal, doNotWaitActive) {
  return this.isReady()
    .then(() => {
      if (isLocal) {
        if (!this.paused) {
          this.paused = new Promise(resolve => {
            this.resumeLocal = function() {
              resolve();
              this.paused = null; // Allow pause to be checked externally for paused state.
            };
          });
        }
        return !doNotWaitActive && this.whenCurrentJobsFinished();
      } else {
        return scripts.pause(this, true);
      }
    })
    .then(() => {
      return this.emit('paused');
    });
};

Queue.prototype.resume = function(isLocal /* Optional */) {
  return this.isReady()
    .then(() => {
      if (isLocal) {
        if (this.resumeLocal) {
          this.resumeLocal();
        }
      } else {
        return scripts.pause(this, false);
      }
    })
    .then(() => {
      this.emit('resumed');
    });
};

Queue.prototype.run = function(concurrency) {
  const promises = [];

  return this.isReady()
    .then(() => {
      return this.moveUnlockedJobsToWait();
    })
    .then(() => {
      return utils.isRedisReady(this.bclient);
    })
    .then(() => {
      while (concurrency--) {
        promises.push(
          new Promise(resolve => {
            this.processJobs(concurrency, resolve);
          })
        );
      }

      this.startMoveUnlockedJobsToWait();

      return Promise.all(promises);
    });
};

// ---------------------------------------------------------------------
// Private methods
// ---------------------------------------------------------------------

/**
  This function updates the delay timer, which is a timer that timeouts
  at the next known delayed job.
*/
Queue.prototype.updateDelayTimer = function(newDelayedTimestamp) {
  const now = Date.now();

  newDelayedTimestamp = Math.round(newDelayedTimestamp);
  if (newDelayedTimestamp < this.delayedTimestamp) {
    clearTimeout(this.delayTimer);
    this.delayedTimestamp = newDelayedTimestamp;

    const nextDelayedJob = newDelayedTimestamp - now;
    const delay = nextDelayedJob <= 0 ? 0 : nextDelayedJob;

    const update = delay => {
      if (delay) {
        delay = delay < MAX_TIMEOUT_MS ? delay : MAX_TIMEOUT_MS;
        this.delayTimer = setTimeout(delayUpdate, delay);
      } else {
        delayUpdate();
      }
    };

    const delayUpdate = () => {
      scripts
        .updateDelaySet(this, Date.now())
        .then(nextTimestamp => {
          if (nextTimestamp) {
            nextTimestamp /= 4096;
            const now = Date.now();
            const delay = nextTimestamp > now ? nextTimestamp - now : 0;
            update(delay);
          }
          this.delayedTimestamp = nextTimestamp || Number.MAX_VALUE;
        })
        .catch(err => {
          this.emit('error', err, 'Error updating the delay timer');
        })
        .then(() => {
          return null;
        });
    };

    update(delay);
  }
  return null;
};

/**
 * Process jobs that have been added to the active list but are not being
 * processed properly. This can happen due to a process crash in the middle
 * of processing a job, leaving it in 'active' but without a job lock.
 */
Queue.prototype.moveUnlockedJobsToWait = function() {
  if (this.closing) {
    return Promise.resolve();
  }

  return scripts
    .moveUnlockedJobsToWait(this)
    .then(([failed, stalled]) => {
      const handleFailedJobs = failed.map(jobId => {
        return this.getJobFromId(jobId).then(job => {
          this.emit(
            'failed',
            job,
            new Error('job stalled more than allowable limit'),
            'active'
          );
          return null;
        });
      });
      const handleStalledJobs = stalled.map(jobId => {
        return this.getJobFromId(jobId).then(job => {
          this.emit('stalled', job);
          return null;
        });
      });
      return Promise.all(handleFailedJobs.concat(handleStalledJobs));
    })
    .catch(err => {
      this.emit('error', err, 'Failed to handle unlocked job in active');
    });
};

Queue.prototype.startMoveUnlockedJobsToWait = function() {
  clearInterval(this.moveUnlockedJobsToWaitInterval);
  if (this.settings.stalledInterval > 0 && !this.closing) {
    this.moveUnlockedJobsToWaitInterval = setInterval(
      this.moveUnlockedJobsToWait,
      this.settings.stalledInterval
    );
  }
};

/*
  Process jobs. Note last argument 'job' is optional.
*/
Queue.prototype.processJobs = function(index, resolve, job) {
  const processJobs = this.processJobs.bind(this, index, resolve);
  process.nextTick(() => {
    this._processJobOnNextTick(processJobs, index, resolve, job);
  });
};

Queue.prototype._processJobOnNextTick = function(
  processJobs,
  index,
  resolve,
  job
) {
  if (!this.closing) {
    (this.paused || Promise.resolve())
      .then(() => {
        const gettingNextJob = job ? Promise.resolve(job) : this.getNextJob();

        return (this.processing[index] = gettingNextJob
          .then(this.processJob)
          .then(processJobs, err => {
            this.emit('error', err, 'Error processing job');

            //
            // Wait before trying to process again.
            //
            clearTimeout(this.errorRetryTimer[index]);
            this.errorRetryTimer[index] = setTimeout(() => {
              processJobs();
            }, this.settings.retryProcessDelay);

            return null;
          }));
      })
      .catch(err => {
        this.emit('error', err, 'Error processing job');
      });
  } else {
    resolve(this.closing);
  }
};

Queue.prototype.processJob = function(job) {
  let lockRenewId;
  let timerStopped = false;

  if (!job) {
    return Promise.resolve();
  }

  //
  // There are two cases to take into consideration regarding locks.
  // 1) The lock renewer fails to renew a lock, this should make this job
  // unable to complete, since some other worker is also working on it.
  // 2) The lock renewer is called more seldom than the check for stalled
  // jobs, so we can assume the job has been stalled and is already being processed
  // by another worker. See #308
  //
  const lockExtender = () => {
    lockRenewId = this.timers.set(
      'lockExtender',
      this.settings.lockRenewTime,
      () => {
        scripts
          .extendLock(this, job.id)
          .then(lock => {
            if (lock && !timerStopped) {
              lockExtender();
            }
          })
          .catch((/*err*/) => {
            // Somehow tell the worker this job should stop processing...
          });
      }
    );
  };

  const timeoutMs = job.opts.timeout;

  const stopTimer = () => {
    timerStopped = true;
    this.timers.clear(lockRenewId);
  };

  const handleCompleted = result => {
    return job.moveToCompleted(result).then(jobData => {
      this.emit('completed', job, result, 'active');
      return jobData ? this.nextJobFromJobData(jobData[0], jobData[1]) : null;
    });
  };

  const handleFailed = err => {
    const error = err;

    return job.moveToFailed(err).then(jobData => {
      this.emit('failed', job, error, 'active');
      return jobData ? this.nextJobFromJobData(jobData[0], jobData[1]) : null;
    });
  };

  lockExtender();
  const handler = this.handlers[job.name] || this.handlers['*'];

  if (!handler) {
    return handleFailed(
      new Error('Missing process handler for job type ' + job.name)
    );
  } else {
    let jobPromise = handler(job);

    if (timeoutMs) {
      jobPromise = pTimeout(jobPromise, timeoutMs);
    }

    // Local event with jobPromise so that we can cancel job.
    this.emit('active', job, jobPromise, 'waiting');

    return jobPromise
      .then(handleCompleted)
      .catch(handleFailed)
      .finally(() => {
        stopTimer();
      });
  }
};

Queue.prototype.multi = function() {
  return this.client.multi();
};

/**
  Returns a promise that resolves to the next job in queue.

  If param 'opts.doNotBlock' is true, the method uses rpoplpush and does not wait for drained queues.
*/
<<<<<<< HEAD
Queue.prototype.getNextJob = function(opts) {
  var _this = this;
  var doNotBlock = opts ? opts.doNotBlock : false;

=======
Queue.prototype.getNextJob = function() {
>>>>>>> 87cf4954
  if (this.closing) {
    return Promise.resolve();
  }

  if (this.drained) {
    //
    // Waiting for new jobs to arrive
    //
<<<<<<< HEAD
    var jobRetrieved = function(jobId) {
      if (jobId) {
        return _this.moveToActive(jobId);
      }
    };
    var errorRetrieving = function(err) {
      // Swallow error
      if (err.message !== 'Connection is closed.') {
        console.error('(B)RPOPLPUSH', err);
      }
    };
    if (!doNotBlock) {
      return this.bclient
        .brpoplpush(this.keys.wait, this.keys.active, _this.settings.drainDelay)
        .then(jobRetrieved, errorRetrieving)
        .catch(function(err) {
          console.error(err);
        });
    } else {
      return this.bclient
        .rpoplpush(this.keys.wait, this.keys.active)
        .then(jobRetrieved, errorRetrieving)
        .catch(function(err) {
          console.error(err);
        });
    }
=======
    return this.bclient
      .brpoplpush(this.keys.wait, this.keys.active, this.settings.drainDelay)
      .then(
        jobId => {
          if (jobId) {
            return this.moveToActive(jobId);
          }
        },
        err => {
          // Swallow error
          if (err.message !== 'Connection is closed.') {
            console.error('BRPOPLPUSH', err);
          }
        }
      );
>>>>>>> 87cf4954
  } else {
    return this.moveToActive();
  }
};

Queue.prototype.moveToActive = function(jobId) {
  return scripts.moveToActive(this, jobId).then(([jobData, jobId]) => {
    return this.nextJobFromJobData(jobData, jobId);
  });
};

Queue.prototype.nextJobFromJobData = function(jobData, jobId) {
  if (jobData) {
    this.drained = false;
    const job = Job.fromJSON(this, jobData, jobId);
    if (job.opts.repeat) {
      return this.nextRepeatableJob(job.name, job.data, job.opts).then(() => {
        return job;
      });
    }
    return job;
  } else {
    this.drained = true;
    this.emit('drained');
    return null;
  }
};

Queue.prototype.retryJob = function(job) {
  return job.retry();
};

Queue.prototype.toKey = function(queueType) {
  return [this.keyPrefix, this.name, queueType].join(':');
};

/*@function clean
 *
 * Cleans jobs from a queue. Similar to remove but keeps jobs within a certain
 * grace period.
 *
 * @param {int} grace - The grace period
 * @param {string} [type=completed] - The type of job to clean. Possible values are completed, wait, active, paused, delayed, failed. Defaults to completed.
 * @param {int} The max number of jobs to clean
 */
Queue.prototype.clean = function(grace, type, limit) {
  if (grace === undefined || grace === null) {
    return Promise.reject(new Error('You must define a grace period.'));
  }

  if (!type) {
    type = 'completed';
  }

  if (
    _.indexOf(
      ['completed', 'wait', 'active', 'paused', 'delayed', 'failed'],
      type
    ) === -1
  ) {
    return Promise.reject(new Error('Cannot clean unknown queue type ' + type));
  }

  return scripts
    .cleanJobsInSet(this, type, Date.now() - grace, limit)
    .then(jobs => {
      this.emit('cleaned', jobs, type);
      return jobs;
    })
    .catch(err => {
      this.emit('error', err);
      throw err;
    });
};

/**
 * Returns a promise that resolves when active jobs are cleared
 *
 * @returns {Promise}
 */
Queue.prototype.whenCurrentJobsFinished = function() {
  return new Promise((resolve, reject) => {
    //
    // Force reconnection of blocking connection to abort blocking redis call immediately.
    //
    const forcedReconnection = redisClientDisconnect(this.bclient).then(() => {
      return this.bclient.connect();
    });

    Promise.all(this.processing)
      .then(() => {
        return forcedReconnection;
      })
      .then(resolve, reject);

    /*
    this.bclient.disconnect();
    this.bclient.once('end', function(){
      console.error('ENDED!');
      setTimeout(function(){
        this.bclient.connect();
      }, 0);
    });

    /*
    var stream = this.bclient.connector.stream;
    if(stream){
      stream.on('finish', function(){
        console.error('FINISHED!');
        this.bclient.connect();
      });
      stream.on('error', function(err){
        console.error('errir', err);
        this.bclient.connect();
      });
      this.bclient.connect();
    }
    */
    //this.bclient.connect();
  });
};

//
// Private local functions
//

function getRedisVersion(client) {
  return client.info().then(doc => {
    const prefix = 'redis_version:';
    const lines = doc.split('\r\n');
    for (let i = 0; i < lines.length; i++) {
      if (lines[i].indexOf(prefix) === 0) {
        return lines[i].substr(prefix.length);
      }
    }
  });
}

module.exports = Queue;<|MERGE_RESOLUTION|>--- conflicted
+++ resolved
@@ -1107,14 +1107,10 @@
 
   If param 'opts.doNotBlock' is true, the method uses rpoplpush and does not wait for drained queues.
 */
-<<<<<<< HEAD
 Queue.prototype.getNextJob = function(opts) {
   var _this = this;
   var doNotBlock = opts ? opts.doNotBlock : false;
 
-=======
-Queue.prototype.getNextJob = function() {
->>>>>>> 87cf4954
   if (this.closing) {
     return Promise.resolve();
   }
@@ -1123,7 +1119,6 @@
     //
     // Waiting for new jobs to arrive
     //
-<<<<<<< HEAD
     var jobRetrieved = function(jobId) {
       if (jobId) {
         return _this.moveToActive(jobId);
@@ -1150,23 +1145,6 @@
           console.error(err);
         });
     }
-=======
-    return this.bclient
-      .brpoplpush(this.keys.wait, this.keys.active, this.settings.drainDelay)
-      .then(
-        jobId => {
-          if (jobId) {
-            return this.moveToActive(jobId);
-          }
-        },
-        err => {
-          // Swallow error
-          if (err.message !== 'Connection is closed.') {
-            console.error('BRPOPLPUSH', err);
-          }
-        }
-      );
->>>>>>> 87cf4954
   } else {
     return this.moveToActive();
   }
