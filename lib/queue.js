--- conflicted
+++ resolved
@@ -944,42 +944,9 @@
   Process jobs. Note last argument 'job' is optional.
 */
 Queue.prototype.processJobs = function(index, resolve, job) {
-<<<<<<< HEAD
-  var _this = this;
   var processJobs = this.processJobs.bind(this, index, resolve);
-  process.nextTick(function() {
-    _this._processJobOnNextTick(processJobs, index, resolve, job);
-=======
-  const processJobs = this.processJobs.bind(this, index, resolve);
   process.nextTick(() => {
-    if (!this.closing) {
-      (this.paused || Promise.resolve())
-        .then(() => {
-          const gettingNextJob = job ? Promise.resolve(job) : this.getNextJob();
-
-          return (this.processing[index] = gettingNextJob
-            .then(this.processJob)
-            .then(processJobs, err => {
-              this.emit('error', err, 'Error processing job');
-
-              //
-              // Wait before trying to process again.
-              //
-              clearTimeout(this.errorRetryTimer[index]);
-              this.errorRetryTimer[index] = setTimeout(() => {
-                processJobs();
-              }, this.settings.retryProcessDelay);
-
-              return null;
-            }));
-        })
-        .catch(err => {
-          this.emit('error', err, 'Error processing job');
-        });
-    } else {
-      resolve(this.closing);
-    }
->>>>>>> c71b6e3c
+    this._processJobOnNextTick(processJobs, index, resolve, job);
   });
 };
 
@@ -989,33 +956,32 @@
   resolve,
   job
 ) {
-  var _this = this;
-  if (!_this.closing) {
-    (_this.paused || Promise.resolve())
-      .then(function() {
-        var gettingNextJob = job ? Promise.resolve(job) : _this.getNextJob();
-
-        return (_this.processing[index] = gettingNextJob
-          .then(_this.processJob)
-          .then(processJobs, function(err) {
-            _this.emit('error', err, 'Error processing job');
+  if (!this.closing) {
+    (this.paused || Promise.resolve())
+      .then(() => {
+        var gettingNextJob = job ? Promise.resolve(job) : this.getNextJob();
+
+        return (this.processing[index] = gettingNextJob
+          .then(this.processJob)
+          .then(processJobs, (err) => {
+            this.emit('error', err, 'Error processing job');
 
             //
             // Wait before trying to process again.
             //
-            clearTimeout(_this.errorRetryTimer[index]);
-            _this.errorRetryTimer[index] = setTimeout(function() {
+            clearTimeout(this.errorRetryTimer[index]);
+            this.errorRetryTimer[index] = setTimeout(() => {
               processJobs();
-            }, _this.settings.retryProcessDelay);
+            }, this.settings.retryProcessDelay);
 
             return null;
           }));
       })
-      .catch(function(err) {
-        _this.emit('error', err, 'Error processing job');
+      .catch((err) => {
+        this.emit('error', err, 'Error processing job');
       });
   } else {
-    resolve(_this.closing);
+    resolve(this.closing);
   }
 };
 
