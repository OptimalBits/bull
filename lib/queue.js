--- conflicted
+++ resolved
@@ -168,36 +168,6 @@
   // scheduled redis commands have been executed
   this.timers = new TimerManager();
 
-<<<<<<< HEAD
-=======
-  // emit ready when redis connections ready
-  var initializers = [this.client, this.eclient].map(function (client) {
-    return new Promise(function(resolve, reject) {
-      client.once('ready', resolve);
-      client.once('error', reject);
-    });
-  });
-
-  var events = [
-    'delayed',
-    'paused',
-    'resumed',
-    'added'
-  ];
-  this._initializing = Promise.all(initializers).then(function(){
-    return Promise.all(events.map(function(event){
-      return _this.eclient.subscribe(_this.toKey(event));
-    })).then(function(){
-      return commands(_this.client);
-    });
-  }).then(function(){
-    debuglog(name + ' queue ready');
-    _this.emit('ready');
-  }, function(err){
-    _this.emit('error', err, 'Error initializing queue');
-  });
-
->>>>>>> 2433a672
   //
   // Init
   //
@@ -375,37 +345,6 @@
   var currentMove = this.client.commandQueue.peekFront();
   return currentMove && currentMove.command.promise || Promise.resolve();
 };
-<<<<<<< HEAD
-=======
-/**
- *
- * Emits a distributed event.
- */
-Queue.prototype.distEmit = function(){
-  var args = Array.prototype.slice.call(arguments);
-
-   // Emit local event
-  this.emit.apply(this, args);
-
-  // Emit global event
-  args[0] = args[0] + '@' + this.name;
-  return Disturbed.prototype.distEmit.apply(this, args);
-};
-
-Queue.prototype.on = function(){
-  var args = Array.prototype.slice.call(arguments);
-  var promise = Disturbed.prototype.on.apply(this, args);
-  var _this = this;
-  promise.catch(function(err){ _this.emit('error', err); });
-  return this;
-};
-
-Queue.prototype.once = function(){
-  var args = Array.prototype.slice.call(arguments);
-  Disturbed.prototype.once.apply(this, args);
-  return this;
-};
->>>>>>> 2433a672
 
 Queue.prototype.disconnect = function(){
   var clients = [this.client, this.eclient].filter(function(client){
@@ -719,11 +658,7 @@
       (_this.paused || Promise.resolve()).then(function(){
         return _this.processing[index] = _this.getNextJob()
           .then(_this.processJob)
-<<<<<<< HEAD
           .then(processJobs, function(/*err*/){
-=======
-          .then(processJobs, function(){
->>>>>>> 2433a672
             //
             // Wait before trying to process again.
             //
@@ -764,11 +699,7 @@
         if(lock && !timerStopped){
           lockExtender();
         }
-<<<<<<< HEAD
       }).catch(function(/*err*/){
-=======
-      }).catch(function(){
->>>>>>> 2433a672
         // Somehow tell the worker this job should stop processing...
       });
     });
