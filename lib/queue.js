/*eslint-env node */
'use strict';

var redis = require('ioredis');
var Disturbed = require('disturbed');
var util = require('util');
var assert = require('assert');
var url = require('url');
var Job = require('./job');
var scripts = require('./scripts');
var TimerManager = require('./timer-manager');
var _ = require('lodash');
var Promise = require('bluebird');
var semver = require('semver');
var debuglog = require('debuglog')('bull');

/**
  Gets or creates a new Queue with the given name.

  The Queue keeps 6 data structures:
    - wait (list)
    - active (list)
    - delayed (zset)
    - priority (zset)
    - completed (set)
    - failed (set)

        --> priorities      -- >completed
       /                   /
    job -> wait -> active
        |    ^            \
        v    |             -- > failed
        delayed
*/

/**
  Delayed jobs are jobs that cannot be executed until a certain time in
  ms has passed since they were added to the queue.
  The mechanism is simple, a delayedTimestamp variable holds the next
  known timestamp that is on the delayed set (or MAX_TIMEOUT_MS if none).

  When the current job has finalized the variable is checked, if
  no delayed job has to be executed yet a setTimeout is set so that a
  delayed job is processed after timing out.
*/
var MINIMUM_REDIS_VERSION = '2.8.11';

var LOCK_DURATION = 5000; // 5 seconds is the duration of the lock.

// The interval for which to check for stalled jobs.
var STALLED_JOB_CHECK_INTERVAL = 5000; // 5 seconds is the renew time.

// The maximum number of times a job can be recovered from the 'stalled' state
// (moved back to 'wait'), before it is failed.
var MAX_STALLED_JOB_COUNT = 1;

var CLIENT_CLOSE_TIMEOUT_MS = 5000;
var POLLING_INTERVAL = 5000;

var REDLOCK_DRIFT_FACTOR = 0.01;
var REDLOCK_RETRY_COUNT = 0;
var REDLOCK_RETRY_DELAY = 200;

var MAX_TIMEOUT_MS = Math.pow(2, 31) - 1; // 32 bit signed

var Queue = function Queue(name, redisPort, redisHost, redisOptions){
  if(!(this instanceof Queue)){
    return new Queue(name, redisPort, redisHost, redisOptions);
  }

  if(_.isObject(redisPort)) {
    var opts = redisPort;
    var redisOpts = opts.redis || {};
    redisPort = redisOpts.port;
    redisHost = redisOpts.host;
    redisOptions = redisOpts.opts || {};
    redisOptions.db = redisOpts.DB || redisOpts.DB;
  } else if(parseInt(redisPort) == redisPort) {
    redisPort = parseInt(redisPort);
    redisOptions =  redisOptions || {};
  } else if(_.isString(redisPort)) {
    try {
      var redisUrl = url.parse(redisPort);
      assert(_.isObject(redisHost) || _.isUndefined(redisHost),
          'Expected an object as redis option');
      redisOptions =  redisHost || {};
      redisPort = redisUrl.port;
      redisHost = redisUrl.hostname;
      if (redisUrl.auth) {
        redisOptions.password = redisUrl.auth.split(':')[1];
      }
    } catch (e) {
      throw new Error(e.message);
    }
  }

  redisOptions = redisOptions || {};

  function createClient(type) {
    var client;
    if(_.isFunction(redisOptions.createClient)){
      client = redisOptions.createClient(type);
    }else{
      client = new redis(redisPort, redisHost, redisOptions);
    }
    return client;
  }

  redisPort = redisPort || 6379;
  redisHost = redisHost || '127.0.0.1';

  var _this = this;

  this.name = name;
  this.keyPrefix = redisOptions.keyPrefix || 'bull';

  //
  // We cannot use ioredis keyPrefix feature until we
  // stop creating keys dynamically in lua scripts.
  //
  delete redisOptions.keyPrefix;

  //
  // Create queue client (used to add jobs, pause queues, etc);
  //
  this.client = createClient('client');

  getRedisVersion(this.client).then(function(version){
    if(semver.lt(version, MINIMUM_REDIS_VERSION)){
      throw new Error('Redis version needs to be greater than ' + MINIMUM_REDIS_VERSION + '. Current: ' + version);
    }
  }).catch(function(err){
    _this.emit('error', err);
  });

  //
  // Keep track of cluster clients for redlock
  //
  this.clients = [this.client];
  if (redisOptions.clients) {
    this.clients.push.apply(this.clients, redisOptions.clients);
  }
  this.redlock = {
    driftFactor: REDLOCK_DRIFT_FACTOR,
    retryCount: REDLOCK_RETRY_COUNT,
    retryDelay: REDLOCK_RETRY_DELAY
  };
  _.extend(this.redlock, redisOptions.redlock || {});

  //
  // Create blocking client (used to wait for jobs)
  //
  this.bclient = createClient('block');

  //
  // Create event subscriber client (receive messages from other instance of the queue)
  //
  this.eclient = createClient('subscriber');

  this.handlers = {};
  this.delayTimer = null;
  this.processing = 0;
  this.retrieving = 0;

  this.LOCK_DURATION = LOCK_DURATION;
  this.LOCK_RENEW_TIME = LOCK_DURATION / 2;
  this.STALLED_JOB_CHECK_INTERVAL = STALLED_JOB_CHECK_INTERVAL;
  this.MAX_STALLED_JOB_COUNT = MAX_STALLED_JOB_COUNT;

  // bubble up Redis error events
  [this.client, this.bclient, this.eclient].forEach(function (client) {
    client.on('error', _this.emit.bind(_this, 'error'));
  });

  // keeps track of active timers. used by close() to
  // ensure that disconnect() is deferred until all
  // scheduled redis commands have been executed
  this.timers = new TimerManager();

<<<<<<< HEAD
  this._initializing = Promise.join(
    _this.eclient.subscribe(_this.toKey('delayed')),
    _this.eclient.subscribe(_this.toKey('paused'))
  ).then(function(){
=======
  // emit ready when redis connections ready
  var initializers = [this.client, this.bclient, this.eclient].map(function (client) {
    return new Promise(function(resolve, reject) {
      client.once('ready', resolve);
      client.once('error', reject);
    });
  });

  this._initializing = Promise.all(initializers).then(function(){
    return Promise.join(
      _this.eclient.subscribe(_this.toKey('delayed')),
      _this.eclient.subscribe(_this.toKey('paused'))
    );
  }).then(function(){
>>>>>>> 94421ac8
    debuglog(name + ' queue ready');
    _this.emit('ready');
  }, function(err){
    _this.emit('error', err, 'Error initializing queue');
  });

  Disturbed.call(this, _this.client, _this.eclient);

  //
  // Listen distributed queue events
  //
  listenDistEvent('waiting'); //
  listenDistEvent('active'); //
  listenDistEvent('progress'); //
  listenDistEvent('stalled'); //
  listenDistEvent('active'); //
  listenDistEvent('completed'); //
  listenDistEvent('failed'); //
  listenDistEvent('cleaned');
  listenDistEvent('remove'); //

  function listenDistEvent(eventName){
    var _eventName = eventName + '@' + name;
    _this.on(_eventName, function(){
      var args = Array.prototype.slice.call(arguments);

      if(eventName !== 'cleaned' && eventName !== 'error'){
        args[0] = Job.fromJSON(_this, args[0]);
      }

      args.unshift('global:' + eventName);
      _this.emit.apply(_this, args);
    }, true);
  }

  //
  // Handle delay, pause and resume messages
  //
  var delayedKey = _this.toKey('delayed');
  var pausedKey = _this.toKey('paused');
  this.eclient.on('message', function(channel, message){
    if(channel === delayedKey){
      _this.updateDelayTimer(message);
    }else if(channel === pausedKey){
      _this.emit(message);
    }
  });

  //
  // Init delay timestamp.
  //
  this.delayedTimestamp = Number.MAX_VALUE;
  scripts.updateDelaySet(this, Date.now()).then(function(timestamp){
    if(timestamp){
      _this.updateDelayTimer(timestamp);
    }
  });

  //
  // Create a guardian timer to revive delayTimer if necessary
  // This is necessary when redis connection is unstable, which can cause the pub/sub to fail
  //
  this.guardianTimer = setInterval(function() {
    if(_this.delayedTimestamp < Date.now() || _this.delayedTimestamp - Date.now() > POLLING_INTERVAL){
      scripts.updateDelaySet(_this, Date.now()).then(function(timestamp){
        if(timestamp){
          _this.updateDelayTimer(timestamp);
        }
      }).catch(function(err){
        _this.emit('error', err);
      });
    }
  }, POLLING_INTERVAL);

  // Bind these methods to avoid constant rebinding and/or creating closures
  // in processJobs etc.
  this.moveUnlockedJobsToWait = this.moveUnlockedJobsToWait.bind(this);
  this.getNextJob = this.getNextJob.bind(this);
  this.processJobs = this.processJobs.bind(this);
  this.processJob = this.processJob.bind(this);
  this.getJobFromId = Job.fromId.bind(null, this);
};

util.inherits(Queue, Disturbed);

Queue.prototype.isReady = function(){
  var _this = this;
  return this._initializing.then(function(){
    return _this;
  });
}

Queue.prototype.getJobMoveCount = function(){
  return this.bclient.commandQueue.length;
};

Queue.prototype.whenCurrentMoveFinished = function(){
  var currentMove = this.bclient.commandQueue.peekFront()
  return currentMove && currentMove.command.promise || Promise.resolve();
};
/**
 *
 * Emits a distributed event.
 */
Queue.prototype.distEmit = function(){
  var args = Array.prototype.slice.call(arguments);

   // Emit local event
  this.emit.apply(this, args);

  // Emit global event
  args[0] = args[0] + '@' + this.name;
  return Disturbed.prototype.distEmit.apply(this, args);
}

Queue.prototype.on = function(){
  var args = Array.prototype.slice.call(arguments);
  var promise = Disturbed.prototype.on.apply(this, args);
  var _this = this;
  promise.catch(function(err){ _this.emit('error', err); });
  return this;
};

Queue.prototype.once = function(){
  var args = Array.prototype.slice.call(arguments);
  Disturbed.prototype.once.apply(this, args);
  return this;
};

Queue.prototype.disconnect = function(){
  var _this = this;

  function endClients(){
    var timeoutMsg = 'Timed out while waiting for redis clients to close';

    return new Promise(function(resolve) {
      _this.bclient.disconnect();
      _this.bclient.stream.once('close', resolve);
    }).timeout(CLIENT_CLOSE_TIMEOUT_MS, timeoutMsg)
    .catch(function(err){
      if(!(err instanceof Promise.TimeoutError)){
        throw err;
      }
    });
  }

  return Promise.join(
    _this.client.quit(),
    _this.eclient.quit()
  ).then(endClients, endClients);
};

Queue.prototype.close = function( doNotWaitJobs ){
  var _this = this;

  if(this.closing){
    return this.closing;
  }

  return this.closing = this._initializing.then(function(){
    clearTimeout(_this.delayTimer);
    clearInterval(_this.guardianTimer);
    clearInterval(_this.moveUnlockedJobsToWaitInterval);
    _this.timers.clearAll();

    return _this.timers.whenIdle().then(function(){
      return _this.pause(true, doNotWaitJobs);
    }).then(function(){
      return _this.disconnect();
    }).then(function(){
      _this.closed = true;
    });
  });
};

/**
  Processes a job from the queue. The callback is called for every job that
  is dequeued.

  @method process
*/
Queue.prototype.process = function(name, concurrency, handler){
  if(typeof name !== 'string'){
    handler = concurrency;
    concurrency = name;
    name = Job.DEFAULT_JOB_NAME;
  }

  if(typeof concurrency === 'function'){
    handler = concurrency;
    concurrency = 1;
  }

  this.setHandler(name, handler);

  return this.start(concurrency);
};

Queue.prototype.start = function(concurrency){
  var _this = this;
  return this.run(concurrency).catch(function(err){
    _this.emit('error', err, 'error running queue');
    throw err;
  });
}

Queue.prototype.setHandler = function(name, handler){
  if(this.handlers[name]) {
    throw new Error('Cannot define the same handler twice ' + name);
  }
  
  handler = handler.bind(this);

  if(handler.length > 1){
    this.handlers[name] = Promise.promisify(handler);
  }else{
    this.handlers[name] = Promise.method(handler);
  }
};


/**
interface JobOptions
{
  attempts: number;
}
*/

/**
  Adds a job to the queue.
  @method add
  @param data: {} Custom data to store for this job. Should be JSON serializable.
  @param opts: JobOptions Options for this job.
*/
Queue.prototype.add = function(name, data, opts){
  return Job.create(this, name, data, opts);
};

/**
  Returns the number of jobs waiting to be processed.
*/
Queue.prototype.count = function(){
  var multi = this.multi();
  multi.llen(this.toKey('wait'));
  multi.llen(this.toKey('paused'));
  multi.zcard(this.toKey('delayed'));

  return multi.exec().then(function(res){
    return Math.max(res[0][1], res[1][1]) + res[2][1];
  });
};

/**
  Empties the queue.

  Returns a promise that is resolved after the operation has been completed.
  Note that if some other process is adding jobs at the same time as emptying,
  the queues may not be really empty after this method has executed completely.
  Also, if the method does error between emptying the lists and removing all the
  jobs, there will be zombie jobs left in redis.

  TODO: Use EVAL to make this operation fully atomic.
*/
Queue.prototype.empty = function(){
  var _this = this;

  // Get all jobids and empty all lists atomically.
  var multi = this.multi();

  multi.lrange(this.toKey('wait'), 0, -1);
  multi.lrange(this.toKey('paused'), 0, -1);
  multi.del(this.toKey('wait'));
  multi.del(this.toKey('paused'));
  multi.del(this.toKey('meta-paused'));
  multi.del(this.toKey('delayed'));

  return multi.exec().spread(function(waiting, paused){
    waiting = waiting[1];
    paused = paused[1];
    var jobKeys = (paused.concat(waiting)).map(_this.toKey, _this);

    if(jobKeys.length){
      multi = _this.multi();

      multi.del.apply(multi, jobKeys);
      return multi.exec();
    }
  });
};

/**
  Pauses the processing of this queue, locally if true passed, otherwise globally.

  For global pause, we use an atomic RENAME operation on the wait queue. Since
  we have blocking calls with BRPOPLPUSH on the wait queue, as long as the queue
  is renamed to 'paused', no new jobs will be processed (the current ones
  will run until finalized).

  Adding jobs requires a LUA script to check first if the paused list exist
  and in that case it will add it there instead of the wait list.
*/
Queue.prototype.pause = function(isLocal, doNotWaitActive){
  if(isLocal){
    var _this = this;

    if(!this.paused){
      this.paused = new Promise(function(resolve) {
        _this.resumeLocal = function() {
          resolve();
          _this.paused = null; // Allow pause to be checked externally for paused state.
        };
      });
    }

    return !doNotWaitActive && this.whenCurrentJobsFinished();
  }else{
    return pauseResumeGlobal(this, true);
  }
};

Queue.prototype.resume = function(isLocal /* Optional */){
  if(isLocal){
    if(this.resumeLocal){
      this.resumeLocal();
    }
    return Promise.resolve();
  }else{
    return pauseResumeGlobal(this, false);
  }
};

//
// TODO: move to scripts module.
//
function pauseResumeGlobal(queue, pause){
  var src = 'wait', dst = 'paused';
  if(!pause){
    src = 'paused';
    dst = 'wait';
  }

  var script = [
    'if redis.call("EXISTS", KEYS[1]) == 1 then',
    ' redis.call("RENAME", KEYS[1], KEYS[2])',
    'end',
    'if ARGV[1] == "paused" then',
    ' redis.call("SET", KEYS[3], 1)',
    'else',
    ' redis.call("DEL", KEYS[3])',
    'end',
    'redis.call("PUBLISH", KEYS[4], ARGV[1])'
  ].join('\n');

  var keys = _.map([src, dst, 'meta-paused', 'paused'], function(name){
    return queue.toKey(name);
  });

  return queue.client.eval(script, keys.length, keys[0], keys[1], keys[2], keys[3], pause ? 'paused' : 'resumed');
}

Queue.prototype.run = function(concurrency){
  var promises = [];
  var _this = this;

  return this.moveUnlockedJobsToWait().then(function(){

    while(concurrency--){
      promises.push(new Promise(_this.processJobs));
    }

    _this.startMoveUnlockedJobsToWait();

    return Promise.all(promises);
  });
};

// ---------------------------------------------------------------------
// Private methods
// ---------------------------------------------------------------------

/**
  This function updates the delay timer, which is a timer that timeouts
  at the next known delayed job.
*/
Queue.prototype.updateDelayTimer = function(newDelayedTimestamp){
  var _this = this;

  if(newDelayedTimestamp < _this.delayedTimestamp && newDelayedTimestamp < (MAX_TIMEOUT_MS + Date.now())){
    clearTimeout(this.delayTimer);
    this.delayedTimestamp = newDelayedTimestamp;

    var nextDelayedJob = newDelayedTimestamp - Date.now();
    nextDelayedJob = nextDelayedJob < 0 ? 0 : nextDelayedJob;

    this.delayTimer = setTimeout(function(){
      scripts.updateDelaySet(_this, _this.delayedTimestamp).then(function(nextTimestamp){
        if(nextTimestamp){
          nextTimestamp = nextTimestamp < Date.now() ? Date.now() : nextTimestamp;
        }else{
          nextTimestamp = Number.MAX_VALUE;
        }
        _this.updateDelayTimer(nextTimestamp);
      }).catch(function(err){ 
        _this.emit('error', err, 'Error updating the delay timer');
      });
      _this.delayedTimestamp = Number.MAX_VALUE;
    }, nextDelayedJob);
  }
};

/**
 * Process jobs that have been added to the active list but are not being
 * processed properly. This can happen due to a process crash in the middle
 * of processing a job, leaving it in 'active' but without a job lock.
*/
Queue.prototype.moveUnlockedJobsToWait = function(){
  var _this = this;

  //
  // This should not be needed!
  //
  if(this.closed){
    return Promise.resolve();
  }

  return scripts.moveUnlockedJobsToWait(this).then(function(responses){
    var handleFailedJobs = responses[0].map(function(jobId){
      return _this.getJobFromId(jobId).then(function(job){
        _this.distEmit('failed', job, new Error('job stalled more than allowable limit'));
        return null;
      });
    });
    var handleStalledJobs = responses[1].map(function(jobId){
      return _this.getJobFromId(jobId).then(function(job){
        _this.distEmit('stalled', job);
        return null;
      });
    });
    return Promise.all(handleFailedJobs.concat(handleStalledJobs));
  }).catch(function(err){
    _this.emit('error', err, 'Failed to handle unlocked job in active');
  });
};

Queue.prototype.startMoveUnlockedJobsToWait = function() {
  clearInterval(this.moveUnlockedJobsToWaitInterval);
  if (this.STALLED_JOB_CHECK_INTERVAL > 0){
    this.moveUnlockedJobsToWaitInterval =
      setInterval(this.moveUnlockedJobsToWait, this.STALLED_JOB_CHECK_INTERVAL);
  }
};

Queue.prototype.processJobs = function(resolve, reject){
  var _this = this;
  var processJobs = this.processJobs.bind(this, resolve, reject);

  if(!this.closing){
    process.nextTick(function(){
      (_this.paused || Promise.resolve())
        .then(_this.getNextJob)
        .then(_this.processJob)
        .then(processJobs, function(err){
          _this.emit('error', err, 'Error processing job');
          processJobs();
        }).catch(reject);
    });
  }else{
    resolve(this.closing);
  }
};

Queue.prototype.processJob = function(job){
  var _this = this;
  var lockRenewId;
  var timmerStopped = false;
  if(!job){
    return Promise.resolve();
  }
  //
  // TODO:
  // There are two cases to take into consideration regarding locks.
  // 1) The lock renewer fails to renew a lock, this should make this job
  // unable to complete, since some other worker is also working on it.
  // 2) The lock renewer is called more seldom than the check for stalled
  // jobs, so we can assume the job has been stalled and is already being processed
  // by another worker. See #308
  //
  var renew = false;
  var lockRenewer = function(){
    return job.takeLock(renew, true).then(function(lock){
      if(lock && !timmerStopped){
        renew = true;
        lockRenewId = _this.timers.set('lockRenewer', _this.LOCK_RENEW_TIME, lockRenewer);
      }
      // TODO: if we failed to re-acquire the lock while trying to renew, should we let the job
      // handler know and cancel the timer?
      return lock;
    }, function(err){
      _this.emit('error', err, 'Error renewing lock');
    });
  };

  var timeoutMs = job.opts.timeout;

  function stopTimer(){
    timmerStopped = true;
    _this.timers.clear(lockRenewId);
  }

  function handleCompleted(data){
    try{
      JSON.stringify(data);
    }catch(err){
      return handleFailed(err);
    }

    stopTimer();

    if(_this.closed){
      return;
    }
    return job.moveToCompleted(data).finally(function(){
      // This substraction is duplicate in handleCompleted and handleFailed because it have to be made before throwing any
      // event completed or failed in order to allow pause() to work correctly without getting stuck.
      _this.processing--;
    }).then(function(){
      return _this.distEmit('completed', job, data);
    });
  }

  function handleFailed(err){
    var error = err.cause || err; //Handle explicit rejection

    stopTimer();

    // TODO: Should moveToFailed ensure the lock atomically in one of its Lua scripts?
    // See https://github.com/OptimalBits/bull/pull/415#issuecomment-269744735
    job.takeLock(true /* renew */, false /* ensureActive */).then( function(/*lock*/) {
      return job.moveToFailed(err).finally(function(){
        _this.processing--;
      }).then(function(){
        return _this.distEmit('failed', job, error);
      });
    }, function(err){
      _this.emit('error', err, 'failed to re-obtain lock before moving to failed, bailing');
    });
  }

  return lockRenewer().then(function(locked){
    if(locked){
      var handler = _this.handlers[job.name];
      if(!handler){
        return handleFailed(Error('Missing process handler for job type ' + job.name));
      }else{
        var jobPromise = handler(job);

        if(timeoutMs){
          jobPromise = jobPromise.timeout(timeoutMs);
        }

        _this.distEmit('active', job, jobPromise);

        return jobPromise.then(handleCompleted, handleFailed);
      }
    }else{
      _this.processing--;
      throw Error('Failed getting the lock')
    }
  });
};

/**
  Returns a promise that resolves to the next job in queue.
*/
Queue.prototype.getNextJob = function(opts){
  var _this = this;
  if(!this.closing){
    this.retrieving++;
    return this.moveJob('wait', 'active', opts)
      .then(this.getJobFromId)
      .tap(function(job) {
        if (job) {
          _this.processing++;
        } else {
          _this.emit('no-job-retrieved');
        }
      })
      .finally(function(){
        _this.retrieving--;
      })
      .catch(function(err) {
        _this.emit('no-job-retrieved');
        throw err;
      });
  }
};

Queue.prototype.multi = function(){
  return this.client.multi();
};

/**
  Atomically moves a job from one list to another.

  @method moveJob
*/
Queue.prototype.moveJob = function(src, dst, opts) {
  var args = arguments;
  var _this = this;
  var move;
  if(opts && opts.block === false){
    if(!this.closing){
      move = this.bclient.rpoplpush(this.toKey(src), this.toKey(dst));
    }else{
      move = Promise.reject();
    }
  } else if (this.closing || this.paused) {
    move = Promise.resolve();
  } else if (this.getJobMoveCount()) {
    move = this.whenCurrentMoveFinished().then(function() {
      return _this.moveJob.apply(_this, args);
    });
  }else{
    move = this.bclient.brpoplpush(
      this.toKey(src),
      this.toKey(dst),
      Math.floor(this.LOCK_RENEW_TIME / 1000));
  }

  return move.then(function(jobId){
    //
    // Unfortunatelly this cannot be performed atomically, which will lead to a
    // slight hazard for priority queues (will only affect its order).
    //
    if(jobId){
      return _this.client.zrem(_this.toKey('priority'), jobId).then(function(){
        return jobId;
      });
    }
  }, function(err){
    if(!_this.closing){
      throw err;
    }
  });
};

Queue.prototype.getJob = function(jobId){
  return Job.fromId(this, jobId);
};

// Job counts by type
// Queue#getJobCountByTypes('completed') => completed count
// Queue#getJobCountByTypes('completed,failed') => completed + failed count
// Queue#getJobCountByTypes('completed', 'failed') => completed + failed count
// Queue#getJobCountByTypes('completed,waiting', 'failed') => completed + waiting + failed count
Queue.prototype.getJobCountByTypes = function() {
  var _this = this;
  var args = _.compact(Array.prototype.slice.call(arguments));
  var types = _.compact(args.join(',').replace(/ /g, '').split(','));

  var multi = this.multi();

  _.each(types, function(type) {
    var key = _this.toKey(type);
    switch(type) {
      case 'completed':
      case 'failed':
        multi.scard(key);
        break;
      case 'delayed':
        multi.zcard(key);
        break;
      case 'active':
      case 'wait':
      case 'paused':
        multi.llen(key);
        break;
    }
  });

  return multi.exec().then(function(res){
    return res.map(function(v) {
      return v[1]
    }).reduce(function(a, b) {
      return a + b
    });	     
  }) || 0;
};

/**
 * Returns all the job counts for every list/set in the queue.
 * 
 */
Queue.prototype.getJobCounts = function(){
  var types = ['wait', 'active', 'completed', 'failed', 'delayed'];
  var counts = {};
  return this.client.multi()
    .llen(this.toKey('wait'))
    .llen(this.toKey('active'))
    .scard(this.toKey('completed'))
    .scard(this.toKey('failed'))
    .zcard(this.toKey('delayed'))
    .exec().then(function(result){
      result.forEach(function(res, index){
        counts[types[index]] = res[1] || 0;
      });
      return counts;
    });
};

Queue.prototype.getCompletedCount = function() {
  return this.client.scard(this.toKey('completed'));
};

Queue.prototype.getFailedCount = function() {
  return this.client.scard(this.toKey('failed'));
};

Queue.prototype.getDelayedCount = function() {
  return this.client.zcard(this.toKey('delayed'));
};

Queue.prototype.getActiveCount = function() {
  return this.client.llen(this.toKey('active'));
};

Queue.prototype.getWaitingCount = function() {
  return this.client.llen(this.toKey('wait'));
};

Queue.prototype.getPausedCount = function() {
  return this.client.llen(this.toKey('paused'));
};

Queue.prototype.getWaiting = function(/*start, end*/){
  return Promise.join(
    this.getJobs('wait', 'LIST'),
    this.getJobs('paused', 'LIST')).spread(function(waiting, paused){
      return _.concat(waiting, paused);
    });
};

Queue.prototype.getActive = function(/*start, end*/){
  return this.getJobs('active', 'LIST');
};

Queue.prototype.getDelayed = function(/*start, end*/){
  return this.getJobs('delayed', 'ZSET');
};

Queue.prototype.getCompleted = function(){
  return this.getJobs('completed', 'SET');
};

Queue.prototype.getFailed = function(){
  return this.getJobs('failed', 'SET');
};

Queue.prototype.getJobs = function(queueType, type, start, end){
  var _this = this;
  var key = this.toKey(queueType);
  var jobs;

  start = _.isUndefined(start) ? 0 : start;
  end = _.isUndefined(end) ? -1 : end;

  switch(type){
    case 'LIST':
      jobs = this.client.lrange(key, start, end);
      break;
    case 'SET':
      jobs = this.client.smembers(key).then(function(jobIds) {
        // Can't set a range for smembers. So do the slice programatically instead.
        // Note that redis ranges are inclusive, so handling for javascript accordingly
        if (end === -1) {
          return jobIds.slice(start);
        }

        return jobIds.slice(start, end + 1);
      });
      break;
    case 'ZSET':
      jobs = this.client.zrange(key, start, end);
      break;
  }

  return jobs.then(function(jobIds){
    var jobsFromId = jobIds.map(_this.getJobFromId);
    return Promise.all(jobsFromId);
  });
};

Queue.prototype.retryJob = function(job) {
  return job.retry();
};

Queue.prototype.toKey = function(queueType){
  return [this.keyPrefix, this.name, queueType].join(':');
};

/*@function startCleaner
 *
 * Cleans jobs from a queue. Similar to remove but keeps jobs within a certian
 * grace period.
 *
 * @param {int} grace - The grace period
 * @param {string} [type=completed] - The type of job to clean. Possible values
 * @param {int} The max number of jobs to clean
 * are completed, waiting, active, delayed, failed. Defaults to completed.
 */
Queue.prototype.clean = function (grace, type, limit) {
  var _this = this;

  return new Promise(function (resolve, reject) {
    if(grace === undefined || grace === null) {
      return reject(new Error('You must define a grace period.'));
    }

    if(!type) {
      type = 'completed';
    }

    if(_.indexOf([
      'completed',
      'wait',
      'active',
      'delayed',
      'failed'], type) === -1){
      return reject(new Error('Cannot clean unkown queue type'));
    }

    return scripts.cleanJobsInSet(_this, type, Date.now() - grace, limit).then(function (jobs) {
      _this.distEmit('cleaned', jobs, type);
      resolve(jobs);
      return null;
    }).catch(function (err) {
      _this.emit('error', err);
      reject(err);
    });
  });
};

/**
 * Returns a promise that resolves when active jobs are cleared
 *
 * @returns {Promise}
 */
Queue.prototype.whenCurrentJobsFinished = function(){
  var _this = this;

  return new Promise(function(resolve) {
    var resolver;
    var count = _this.processing + _this.retrieving;

    if(count === 0){
      resolve();
    }else{
      resolver = _.after(count, function(){
        _this.removeListener('stalled', resolver);
        _this.removeListener('completed', resolver);
        _this.removeListener('failed', resolver);
        _this.removeListener('no-job-retrieved', resolver);
        resolve();
      });

      _this.on('stalled', resolver);
      _this.on('completed', resolver);
      _this.on('failed', resolver);
      _this.on('no-job-retrieved', resolver);
    }
  });
};

//
// Private local functions
//
var getRedisVersion = function getRedisVersion(client){
  return client.info().then(function(doc){
    var prefix = 'redis_version:';
    var lines = doc.split('\r\n');
    for(var i = 0; i < lines.length; i++){
      if(lines[i].indexOf(prefix) === 0){
        return lines[i].substr(prefix.length);
      }
    }
  });
};

module.exports = Queue;<|MERGE_RESOLUTION|>--- conflicted
+++ resolved
@@ -177,12 +177,6 @@
   // scheduled redis commands have been executed
   this.timers = new TimerManager();
 
-<<<<<<< HEAD
-  this._initializing = Promise.join(
-    _this.eclient.subscribe(_this.toKey('delayed')),
-    _this.eclient.subscribe(_this.toKey('paused'))
-  ).then(function(){
-=======
   // emit ready when redis connections ready
   var initializers = [this.client, this.bclient, this.eclient].map(function (client) {
     return new Promise(function(resolve, reject) {
@@ -197,7 +191,6 @@
       _this.eclient.subscribe(_this.toKey('paused'))
     );
   }).then(function(){
->>>>>>> 94421ac8
     debuglog(name + ' queue ready');
     _this.emit('ready');
   }, function(err){
