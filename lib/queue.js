"use strict";
var redis = require('redis');
var events = require('events');
var util = require('util');
var Job = require('./job');
var _ = require('lodash');
var Promise = require('bluebird');
var uuid = require('node-uuid');
var sequence = require('when/sequence');

/**
  Gets or creates a new Queue with the given name.

  The Queue keeps 4 data structures:
    - wait (list)
    - active (list)
    - completed (a set)
    - failed (a set)
                           - >completed
                          /
    job -> wait -> active
                          \
                           - > failed
*/

var LOCK_RENEW_TIME = 5000; // 5 seconds is the renew time.

var Queue = function Queue(name, redisPort, redisHost, redisOptions){
  if(!this){
    return new Queue(name, redisPort, redisHost, redisOptions);
  }

  var redisDB = 0;
  if(_.isObject(redisPort)){
    var opts = redisPort;
    var redisOpts = opts.redis || {};
    redisPort = redisOpts.port || 6379;
    redisHost = redisOpts.host || '127.0.0.1';
    redisOptions = redisOpts.opts || {};
<<<<<<< HEAD
    redisDB = redisOpts.DB || redisDB;
=======
    redisDB = redisOpts.DB;
>>>>>>> 362ee254
  }

  this.name = name;
  this.client = redis.createClient(redisPort, redisHost, redisOptions);
  this.bclient = redis.createClient(redisPort, redisHost, redisOptions);

  this.paused = false;

  this.token = uuid();
  this.LOCK_RENEW_TIME = LOCK_RENEW_TIME;

<<<<<<< HEAD
=======
  // Promisify some redis client methods
>>>>>>> 362ee254
  var _this = this;

  // bubble up Redis error events and attempt to restart queue on
  // error recovery.
  var redisErrorOccurred = false;
  this.client.on('error', function(err){
    _this.emit('error', err);
  });
  this.bclient.on('error', function(err){
    _this.emit('error', err);
    redisErrorOccurred = true;
  });
  this.bclient.on('ready', function(){
    if(redisErrorOccurred){
      redisErrorOccurred = false;
      _this.run();
    }
  });

  // Promisify some redis client methods
  var methods = [
    'lrange',
    'sismember',
    'set',
    'eval',
    'incr',
    'lpush',
    'rpush',
    'hset',
    'hmset',
    'smembers',
    'hgetall'
  ];

  methods.forEach(function(method){
    _this.client[method+'Async'] = Promise.promisify(_this.client[method]);
  });

  this.bclient.brpoplpushAsync = Promise.promisify(this.bclient.BRPOPLPUSH);

  this.client.select(redisDB, function(err){
    _this.bclient.select(redisDB, function(err){
      _this.emit('ready');
    });
  });
}

util.inherits(Queue, events.EventEmitter);

Queue.prototype.close = function(){
  this.client.end();
  this.bclient.end();
}

/**
  Processes a job from the queue. The callback is called for every job that
  is dequeued.

  @method process
*/
Queue.prototype.process = function(handler){
  if(this.handler) throw Error("Cannot define a handler more than once per Queue instance");

  this.run().catch(function(err){
    console.log(err);
  });

  this.handler = handler;
};

/**
interface JobOptions
{
  attempts: number;
}
*/

/**
  Adds a job to the queue.
  @method add
  @param data: {} Custom data to store for this job. Should be JSON serializable.
  @param opts: JobOptions Options for this job.
*/
Queue.prototype.add = function(data, opts){
  var _this = this;
  opts = opts || {};

  // If we fail after incrementing the job id we may end having an unused
  // id, but this should not be so harmful
  return _this.client.incrAsync(this.toKey('id')).then(function(jobId){
    return Job.create(_this, jobId, data, opts).then(function(job){
      var key = _this.toKey('wait');
      // if queue is LIFO use rpushAsync
      return _this.client[(opts.lifo ? 'r' : 'l') + 'pushAsync'](key, jobId).then(function(){
        return job;
      });
    });
  });
}

/**
  Returns the number of jobs waiting to be processed.
*/
Queue.prototype.count = function(){
  var multi = this.multi();
  multi.llen(this.toKey('wait'))
  multi.llen(this.toKey('paused'))

  return multi.execAsync().then(function(res){
    return Math.max.apply(Math, res);
  });
}


/**
  Empties the queue.

  Returns a promise that is resolved after the operation has been completed.
  Note that if some other process is adding jobs at the same time as emptying,
  the queues may not be really empty after this method has executed completely.
  Also, if the method does error between emptying the lists and removing all the
  jobs, there will be zombie jobs left in redis.

  TODO: Use EVAL to make this operation fully atomic.
*/
Queue.prototype.empty = function(){
  var _this = this;

  // Get all jobids and empty all lists atomically.
  var multi = this.multi();

  multi.lrange(this.toKey('wait'), 0, -1);
  multi.lrange(this.toKey('paused'), 0, -1);
  multi.del(this.toKey('wait'));
  multi.del(this.toKey('paused'));

  return multi.execAsync().then(function(res){
    var waiting = res[0];
    var paused = res[1];

    var jobKeys = _.map(waiting, function(jobId){
      return _this.toKey(jobId);
    });

    jobKeys = jobKeys.concat(_.map(paused, function(jobId){
      return _this.toKey(jobId);
    }));

    if(jobKeys.length){
      var multi = _this.multi();

      multi.del.apply(multi, jobKeys);
      return multi.execAsync();
    }
  });
}

/**
  Pauses the processing of this queue.
  TODO: This pause only pauses the current queue instance, it is not
  good enough, we need to pause all instances. It should be great if RENAME can
  be used for this. So when pausing we just rename the wait queue to paused.
  BRPOPLPUSH still blocks even when a key does not exist, so it will block
  until the paused key is renamed to wait. The problem is when adding
  new jobs while paused, we need a LUA script that checks if the paused key exists
  and push the jobs there, otherwise just put them in wait. since the LUA script
  is atomic, everything should work nicely.
*/
Queue.prototype.pause = function(){
  if(this.paused) return this.paused;

  var _this = this;

  this.paused = new Promise(function(resolve, reject){
    if(_this.processing){
      _this.once('completed', function(){
        _this.emit('paused');
        resolve();
      });
    }else{
      _this.emit('paused');
      resolve();
    }
  });

  return this.paused;
}

Queue.prototype.resume = function(){
  var _this = this;
  if(this.paused){
    return this.paused.then(function(){
      _this.paused = null;
      _this.emit('resumed');
      if(_this.handler){
        _this.run();
      }
    });
  }
  throw Error("Cannot resume a running queue");
}

Queue.prototype.run = function(){
  var _this = this;
  return this.processStalledJobs().then(function(){
    return _this.processJobs();
  });
}

/**
  Process jobs that have been added to the active list but are not being
  processed properly.
*/
Queue.prototype.processStalledJobs = function(){
  var _this = this;

  return this.client.lrangeAsync(this.toKey('active'), 0, -1).then(function(active){
    return Promise.all(active.map(function(jobId){
      return Job.fromId(_this, jobId);
    })).then(function(jobs){
      var tasks = jobs.map(function(job){
        return _.bind(_this.processStalledJob, _this, job);
      });
      return sequence(tasks);
    });
  });
}

Queue.prototype.processStalledJob = function(job){
  var _this = this;
  return job.takeLock(_this.token).then(function(lock){
    if(lock){
      var key = _this.toKey('completed');
      return _this.client.sismemberAsync(key, job.jobId).then(function(isMember){
        if(!isMember){
          return _this.processJob(job)
        }
      });
    }
  });
}

Queue.prototype.processJobs = function(){
  var _this = this;

  return this.getNextJob().then(function(job){
    return _this.processJob(job);
  }).then(function(){
    if(!_this.paused){
      return _this.processJobs();
    }
  });
}

Queue.prototype.processJob = function(job){
  var _this = this;
  var deferred = Promise.defer();

  var lockRenewTimeout;
  var lockRenewer = function(){
    job.takeLock(_this.token, true);
    lockRenewTimeout = setTimeout(lockRenewer, _this.LOCK_RENEW_TIME/2);
  };

  if(!this.paused){
    this.processing = true;

    // updated tracks the last time the job moved to a different state
    job.refreshUpdated();

    try{
      lockRenewer();
      _this.handler(job, function(err, data){
        if(err){
          failed(err);
        }else{
          completed(data);
        }
      });
    } catch(err){
        failed(err)
    }
  }else{
    deferred.resolve();
  }

  function completed(data){
    var promise = job.completed();
    promise.then(function(){
      clearTimeout(lockRenewTimeout);
      _this.processing = false;
      _this.emit('completed', job, data);
    });
    deferred.resolve(promise);
  }

  function failed(err){
    var promise = job.failed(err);
    promise.then(function(){
      job.releaseLock(_this.token).then(function(){
        clearTimeout(lockRenewTimeout);
        _this.processing = false;
        _this.emit('failed', job, err);
      });
    });
    deferred.resolve(promise);
  }

  return deferred.promise;
}

/**
  Returns a promise that resolves to the next job in queue.
*/
Queue.prototype.getNextJob = function(){
  var _this = this;
  return this.moveJob('wait', 'active').then(function(jobId){
    return Job.fromId(_this, jobId);
  });
}

Queue.prototype.multi = function(){
  var multi = this.client.multi();
  multi.execAsync = Promise.promisify(multi.exec);
  return multi;
}

/**
  Atomically moves a job from one list to another.

  @method moveJob
*/
Queue.prototype.moveJob = function(src, dst){
  return this.bclient.brpoplpushAsync(this.toKey(src), this.toKey(dst), 0);
}

Queue.prototype.getJob = function(jobId){
  return Job.fromId(this, jobId);
}

Queue.prototype.getWaiting = function(start, end){
  return this.getJobs('wait', true);
}

Queue.prototype.getActive = function(start, end){
  return this.getJobs('active', true);
}

Queue.prototype.getCompleted = function(){
  return this.getJobs('completed');
}

Queue.prototype.getFailed = function(){
  return this.getJobs('failed');
}

Queue.prototype.getJobs = function(queueType, isList, start, end){
  var _this = this;

  start = _.isUndefined(start) ? 0 : start;
  end = _.isUndefined(end) ? -1 : end;

  var key = this.toKey(queueType);
  var jobs;
  if(isList){
    start = _.isUndefined(start) ? 0 : start;
    end = _.isUndefined(end) ? -1 : end;

    jobs = this.client.lrangeAsync(key, start, end);
  }else{
    jobs = this.client.smembersAsync(key);
  }

  return jobs.then(function(jobIds){
    if(jobIds.length){
      return Promise.all(_.map(jobIds, function(jobId){
        return Job.fromId(_this, jobId);
      }));
    }
  });
}

Queue.prototype.toKey = function(queueType){
  return 'bull:' + this.name + ':' + queueType;
}

module.exports = Queue;
Queue.Job = Job;<|MERGE_RESOLUTION|>--- conflicted
+++ resolved
@@ -37,11 +37,7 @@
     redisPort = redisOpts.port || 6379;
     redisHost = redisOpts.host || '127.0.0.1';
     redisOptions = redisOpts.opts || {};
-<<<<<<< HEAD
     redisDB = redisOpts.DB || redisDB;
-=======
-    redisDB = redisOpts.DB;
->>>>>>> 362ee254
   }
 
   this.name = name;
@@ -53,10 +49,6 @@
   this.token = uuid();
   this.LOCK_RENEW_TIME = LOCK_RENEW_TIME;
 
-<<<<<<< HEAD
-=======
-  // Promisify some redis client methods
->>>>>>> 362ee254
   var _this = this;
 
   // bubble up Redis error events and attempt to restart queue on
